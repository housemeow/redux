--- conflicted
+++ resolved
@@ -22,16 +22,10 @@
     "postversion": "git push && git push --tags && npm run clean && npm run docs:publish",
     "prepublish": "npm run clean && npm run build",
     "docs:clean": "rimraf _book",
-<<<<<<< HEAD
-    "docs:build": "gitbook build -g rackt/redux",
-    "docs:watch": "gitbook serve",
-    "docs:publish": "npm run docs:clean && npm run docs:build && cd _book && git init && git commit --allow-empty -m 'update book' && git checkout -b gh-pages && touch .nojekyll && git add . && git commit -am 'update book' && git push git@github.com:chentsulin/redux gh-pages --force"
-=======
     "docs:prepare": "gitbook install",
     "docs:build": "npm run docs:prepare && gitbook build -g rackt/redux",
     "docs:watch": "npm run docs:prepare && gitbook serve",
-    "docs:publish": "npm run docs:clean && npm run docs:build && cd _book && git init && git commit --allow-empty -m 'update book' && git checkout -b gh-pages && touch .nojekyll && git add . && git commit -am 'update book' && git push git@github.com:rackt/redux gh-pages --force"
->>>>>>> 6edc6106
+    "docs:publish": "npm run docs:clean && npm run docs:build && cd _book && git init && git commit --allow-empty -m 'update book' && git checkout -b gh-pages && touch .nojekyll && git add . && git commit -am 'update book' && git push git@github.com:chentsulin/redux gh-pages --force"
   },
   "repository": {
     "type": "git",
