{
  "name": "redux",
  "version": "3.0.4",
  "description": "Predictable state container for JavaScript apps",
  "main": "lib/index.js",
  "jsnext:main": "src/index.js",
  "scripts": {
    "clean": "rimraf lib dist coverage",
    "lint": "eslint src test examples",
    "test": "mocha --compilers js:babel/register --recursive",
    "test:watch": "npm test -- --watch",
    "test:cov": "babel-node $(npm bin)/isparta cover $(npm bin)/_mocha -- --recursive",
    "test:examples": "babel-node examples/testAll.js",
    "check": "npm run lint && npm run test",
    "build:lib": "babel src --out-dir lib",
    "build:umd": "webpack src/index.js dist/redux.js --config webpack.config.development.js",
    "build:umd:min": "webpack src/index.js dist/redux.min.js --config webpack.config.production.js",
    "build:examples": "babel-node examples/buildAll.js",
    "build": "npm run build:lib && npm run build:umd && npm run build:umd:min",
    "preversion": "npm run clean && npm run check",
    "version": "npm run build",
    "postversion": "git push && git push --tags && npm run clean && npm run docs:publish",
    "prepublish": "npm run clean && npm run build",
    "docs:clean": "rimraf _book",
    "docs:prepare": "gitbook install",
    "docs:build": "npm run docs:prepare && gitbook build -g rackt/redux",
    "docs:watch": "npm run docs:prepare && gitbook serve",
<<<<<<< HEAD
    "docs:publish": "npm run docs:clean && npm run docs:build && cd _book && git init && git commit --allow-empty -m 'update book' && git checkout -b gh-pages && touch .nojekyll && git add . && git commit -am 'update book' && git push git@github.com:chentsulin/redux gh-pages --force"
=======
    "docs:publish": "npm run docs:clean && npm run docs:build && cp CNAME _book && cd _book && git init && git commit --allow-empty -m 'update book' && git checkout -b gh-pages && touch .nojekyll && git add . && git commit -am 'update book' && git push git@github.com:rackt/redux gh-pages --force"
>>>>>>> 5e9cdf80
  },
  "repository": {
    "type": "git",
    "url": "https://github.com/rackt/redux.git"
  },
  "keywords": [
    "redux",
    "reducer",
    "state",
    "predictable",
    "functional",
    "immutable",
    "hot",
    "live",
    "replay",
    "flux",
    "elm"
  ],
  "authors": [
    "Dan Abramov <dan.abramov@me.com> (https://github.com/gaearon)",
    "Andrew Clark <acdlite@me.com> (https://github.com/acdlite)"
  ],
  "license": "MIT",
  "bugs": {
    "url": "https://github.com/rackt/redux/issues"
  },
  "homepage": "http://rackt.github.io/redux",
  "devDependencies": {
    "babel": "^5.5.8",
    "babel-core": "^5.6.18",
    "babel-eslint": "^4.1.0",
    "babel-loader": "^5.1.4",
    "eslint": "^1.2.1",
    "eslint-config-airbnb": "0.1.0",
    "eslint-plugin-react": "~3.5.1",
    "expect": "^1.8.0",
    "gitbook-cli": "^0.3.4",
    "isparta": "^3.0.3",
    "mocha": "^2.2.5",
    "rimraf": "^2.3.4",
    "webpack": "^1.9.6"
  },
  "npmName": "redux",
  "npmFileMap": [
    {
      "basePath": "/dist/",
      "files": [
        "*.js"
      ]
    }
  ]
}<|MERGE_RESOLUTION|>--- conflicted
+++ resolved
@@ -25,11 +25,7 @@
     "docs:prepare": "gitbook install",
     "docs:build": "npm run docs:prepare && gitbook build -g rackt/redux",
     "docs:watch": "npm run docs:prepare && gitbook serve",
-<<<<<<< HEAD
-    "docs:publish": "npm run docs:clean && npm run docs:build && cd _book && git init && git commit --allow-empty -m 'update book' && git checkout -b gh-pages && touch .nojekyll && git add . && git commit -am 'update book' && git push git@github.com:chentsulin/redux gh-pages --force"
-=======
-    "docs:publish": "npm run docs:clean && npm run docs:build && cp CNAME _book && cd _book && git init && git commit --allow-empty -m 'update book' && git checkout -b gh-pages && touch .nojekyll && git add . && git commit -am 'update book' && git push git@github.com:rackt/redux gh-pages --force"
->>>>>>> 5e9cdf80
+    "docs:publish": "npm run docs:clean && npm run docs:build && cp CNAME _book && cd _book && git init && git commit --allow-empty -m 'update book' && git checkout -b gh-pages && touch .nojekyll && git add . && git commit -am 'update book' && git push git@github.com:chentsulin/redux gh-pages --force"
   },
   "repository": {
     "type": "git",
