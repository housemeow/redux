--- conflicted
+++ resolved
@@ -30,11 +30,7 @@
     "docs:prepare": "gitbook install",
     "docs:build": "npm run docs:prepare && gitbook build -g reactjs/redux",
     "docs:watch": "npm run docs:prepare && gitbook serve",
-<<<<<<< HEAD
-    "docs:publish": "npm run docs:clean && npm run docs:build && cp CNAME _book && cd _book && git init && git commit --allow-empty -m 'update book' && git checkout -b gh-pages && touch .nojekyll && git add . && git commit -am 'update book' && git push git@github.com:chentsulin/redux gh-pages --force"
-=======
     "docs:publish": "npm run docs:clean && npm run docs:build && cp CNAME _book && cd _book && git init && git commit --allow-empty -m 'update book' && git checkout -b gh-pages && touch .nojekyll && git add . && git commit -am 'update book' && git push git@github.com:reactjs/redux gh-pages --force"
->>>>>>> 6870b826
   },
   "repository": {
     "type": "git",
