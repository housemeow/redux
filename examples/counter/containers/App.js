--- conflicted
+++ resolved
@@ -1,22 +1,14 @@
 import React, { Component } from 'react';
 import CounterApp from './CounterApp';
-<<<<<<< HEAD
 import { createStore, applyMiddleware, compose, combineReducers } from 'redux';
 import { Provider } from 'react-redux';
+import thunk from 'redux-thunk';
 import * as reducers from '../reducers';
 
 import devTools from '../redux-devtools/index';
 import persistState from '../redux-devtools/persistState';
 import DebugPanel from '../redux-devtools/DebugPanel';
 import ReduxMonitor from '../redux-devtools/ReduxMonitor';
-
-// TODO: move into a separate project
-function thunk({ dispatch, getState }) {
-  return next => action =>
-    typeof action === 'function' ?
-      action(dispatch, getState) :
-      next(action);
-}
 
 const finalCreateStore = compose(
   applyMiddleware(),
@@ -25,14 +17,6 @@
   createStore
 );
 
-=======
-import { createStore, applyMiddleware, combineReducers } from 'redux';
-import thunk from 'redux-thunk';
-import { Provider } from 'react-redux';
-import * as reducers from '../reducers';
-
-const createStoreWithMiddleware = applyMiddleware(thunk)(createStore);
->>>>>>> e3ec5019
 const reducer = combineReducers(reducers);
 const store = finalCreateStore(combineReducers(reducers));
 
