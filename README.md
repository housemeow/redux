--- conflicted
+++ resolved
@@ -45,35 +45,25 @@
 npm install --save redux
 ```
 
-<<<<<<< HEAD
+這裡假設你是使用 [npm](https://www.npmjs.com/) 作為你的套件管理器。
+If you don’t, you can [access these files on npmcdn](https://npmcdn.com/redux/), download them, or point your package manager to them.
+
+Most commonly people consume Redux as a collection of [CommonJS](http://webpack.github.io/docs/commonjs.html) modules. These modules are what you get when you import `redux` in a [Webpack](http://webpack.github.io), [Browserify](http://browserify.org/), or a Node environment. If you like to live on the edge and use [Rollup](http://rollupjs.org), we support that as well.
+
+If you don’t use a module bundler, it’s also fine. The `redux` npm package includes precompiled production and development [UMD](https://github.com/umdjs/umd) builds in the [`dist` folder](https://npmcdn.com/redux/dist/). They can be used directly without a bundler and are thus compatible with many popular JavaScript module loaders and environments. For example, you can drop a UMD build as a [`<script>` tag](https://npmcdn.com/redux/dist/redux.js) on the page, or [tell Bower to install it](https://github.com/reactjs/redux/pull/1181#issuecomment-167361975). The UMD builds make Redux available as a `window.Redux` global variable.
+
+The Redux source code is written in ES2015 but we precompile both CommonJS and UMD builds to ES5 so they work in [any modern browser](http://caniuse.com/#feat=es5). You don’t need to use Babel or a module bundler to [get started with Redux](https://github.com/reactjs/redux/blob/master/examples/counter-vanilla/index.html).
+
+#### Complementary Packages
+
 大多數情況，你也會需要 [React 的綁定](https://github.com/reactjs/react-redux)和[開發者工具](https://github.com/gaearon/redux-devtools)。
-=======
-This assumes you are using [npm](https://www.npmjs.com/) as your package manager.  
-If you don’t, you can [access these files on npmcdn](https://npmcdn.com/redux/), download them, or point your package manager to them.
-
-Most commonly people consume Redux as a collection of [CommonJS](http://webpack.github.io/docs/commonjs.html) modules. These modules are what you get when you import `redux` in a [Webpack](http://webpack.github.io), [Browserify](http://browserify.org/), or a Node environment. If you like to live on the edge and use [Rollup](http://rollupjs.org), we support that as well.
-
-If you don’t use a module bundler, it’s also fine. The `redux` npm package includes precompiled production and development [UMD](https://github.com/umdjs/umd) builds in the [`dist` folder](https://npmcdn.com/redux/dist/). They can be used directly without a bundler and are thus compatible with many popular JavaScript module loaders and environments. For example, you can drop a UMD build as a [`<script>` tag](https://npmcdn.com/redux/dist/redux.js) on the page, or [tell Bower to install it](https://github.com/reactjs/redux/pull/1181#issuecomment-167361975). The UMD builds make Redux available as a `window.Redux` global variable.
-
-The Redux source code is written in ES2015 but we precompile both CommonJS and UMD builds to ES5 so they work in [any modern browser](http://caniuse.com/#feat=es5). You don’t need to use Babel or a module bundler to [get started with Redux](https://github.com/reactjs/redux/blob/master/examples/counter-vanilla/index.html).
-
-#### Complementary Packages
-
-Most likely, you’ll also need [the React bindings](https://github.com/reactjs/react-redux) and [the developer tools](https://github.com/gaearon/redux-devtools).
->>>>>>> 55f19b68
 
 ```
 npm install --save react-redux
 npm install --save-dev redux-devtools
 ```
 
-<<<<<<< HEAD
-這裡假設你是使用 [npm](https://www.npmjs.com/) 套件管理與一個模組 bundler，像是 [Webpack](http://webpack.github.io) 或是 [Browserify](http://browserify.org/) 來使用 [CommonJS 模組](http://webpack.github.io/docs/commonjs.html)。
-
-如果你還沒有使用 [npm](https://www.npmjs.com/) 或任何一個現代的模組 bundler，而且寧願使用可以讓 `Redux` 作為一個全域物件使用的單檔 [UMD](https://github.com/umdjs/umd) 編譯，你可以從 [cdnjs](https://cdnjs.com/libraries/redux) 取得一個預先編譯好的版本。對於任何重要的應用程式，我們*不*建議使用這個方法，因為大部份與 Redux 互補的 libraries 都只能在 [npm](https://www.npmjs.com/) 上取得。
-=======
 Note that unlike Redux itself, many packages in the Redux ecosystem don’t provide UMD builds, so we recommend using CommonJS module bundlers like [Webpack](http://webpack.github.io) and [Browserify](http://browserify.org/) for the most comfortable development experience.
->>>>>>> 55f19b68
 
 ### 程式碼片段
 
