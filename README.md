--- conflicted
+++ resolved
@@ -1,11 +1,7 @@
 # <a href='http://redux.js.org'><img src='https://camo.githubusercontent.com/f28b5bc7822f1b7bb28a96d8d09e7d79169248fc/687474703a2f2f692e696d6775722e636f6d2f4a65567164514d2e706e67' height='60'></a>
 
-<<<<<<< HEAD
-Redux 是個給 JavaScript 應用程式所使用的可預測 state 容器（如果你正在尋找一個 WordPress 框架，請查看 [Redux Framework](https://reduxframework.com/)）。
-=======
-Redux is a predictable state container for JavaScript apps.  
-(If you're looking for a WordPress framework, check out [Redux Framework](https://reduxframework.com/).)
->>>>>>> 750a0ca7
+Redux 是個給 JavaScript 應用程式所使用的可預測 state 容器。
+（如果你正在尋找一個 WordPress 框架，請查看 [Redux Framework](https://reduxframework.com/)。）
 
 他幫助你撰寫行為一致的應用程式，可以在不同的環境下執行 (客戶端、伺服器、原生應用程式)，並且易於測試。在這之上，它提供一個很棒的開發體驗，例如[把程式碼即時編輯與時間旅行除錯器結合](https://github.com/gaearon/redux-devtools)。
 
@@ -19,23 +15,13 @@
 [![#rackt on freenode](https://img.shields.io/badge/irc-%23rackt%20%40%20freenode-61DAFB.svg?style=flat-square)](https://webchat.freenode.net/)
 [![Changelog #187](https://img.shields.io/badge/changelog-%23187-lightgrey.svg?style=flat-square)](https://changelog.com/187)
 
-<<<<<<< HEAD
->**新的東西！從 Redux 的作者學習它：
->[Getting Started with Redux](https://egghead.io/series/getting-started-with-redux) (三十部免費影片)**
-=======
->**Learn Redux from its creator:**  
->**[Getting Started with Redux](https://egghead.io/series/getting-started-with-redux) (30 free videos)**
->>>>>>> 750a0ca7
+>**從 Redux 的作者學習 Redux：**
+>**[Getting Started with Redux](https://egghead.io/series/getting-started-with-redux) (三十部免費影片)**
 
 ### 推薦
 
-<<<<<<< HEAD
 >[「我愛那些你在 Redux 做的東西」](https://twitter.com/jingc/status/616608251463909376)
 >Jing Chen，Flux 作者
-=======
->[“Love what you're doing with Redux”](https://twitter.com/jingc/status/616608251463909376)  
->Jing Chen, creator of Flux
->>>>>>> 750a0ca7
 
 >[「我在 FB 的內部 JS 討論群組尋求對 Redux 的評論，並獲得了普遍的好評。真的做得非常棒。」](https://twitter.com/fisherwebdev/status/616286955693682688)
 >Bill Fisher，Flux 文件的作者
@@ -43,16 +29,12 @@
 >[「這很酷，你藉由完全不做 Flux 來發明了一個更好的 Flux。」](https://twitter.com/andrestaltz/status/616271392930201604)
 >André Staltz，Cycle 作者
 
-<<<<<<< HEAD
+### 在進一步使用 Redux 之前
+
+>**也許你也可以閱讀為什麼你可能不需要 Redux：**  
+>**[「You Might Not Need Redux」](https://medium.com/@dan_abramov/you-might-not-need-redux-be46360cf367)**
+
 ### 開發經驗
-=======
-### Before Proceeding Further
-
->**Also read why you might not be needing Redux:**  
->**[“You Might Not Need Redux”](https://medium.com/@dan_abramov/you-might-not-need-redux-be46360cf367)**
-
-### Developer Experience
->>>>>>> 750a0ca7
 
 我在準備我的 React Europe 演講 [「Hot Reloading 與時間旅行」](https://www.youtube.com/watch?v=xsSnOQynTHs) 的時候撰寫了 Redux。我那時的目標是建立一個 state 管理 library，它只有最少的 API，但卻擁有完全可預測的行為，所以它可以實現 logging、hot reloading、時間旅行、universal 應用程式、記錄和重播，而不需要開發者任何其他的代價。
 
@@ -69,45 +51,25 @@
 npm install --save redux
 ```
 
-<<<<<<< HEAD
 這裡假設你是使用 [npm](https://www.npmjs.com/) 作為你的套件管理器。
-若不是的話，你可以[在 npmcdn 取得這些檔案](https://npmcdn.com/redux/)並下載它們，或是將套件管理器指向它們。
-=======
-This assumes you are using [npm](https://www.npmjs.com/) as your package manager.  
-
-If you're not, you can [access these files on unpkg](https://unpkg.com/redux/), download them, or point your package manager to them.
->>>>>>> 750a0ca7
+若不是的話，你可以[在 unpkg 取得這些檔案](https://unpkg.com/redux/)並下載它們，或是將套件管理器指向它們。
 
 最常見的是人們將 Redux 作為 [CommonJS](http://webpack.github.io/docs/commonjs.html) 模組中的一個 collection 使用。當你在 [Webpack](http://webpack.github.io)、[Browserify](http://browserify.org/) 或 Node 環境中 import `redux` 時就能取得此模組。若你願意冒風險使用 [Rollup](http://rollupjs.org)，我們也同樣支援它。
 
-<<<<<<< HEAD
-如果你不想使用模組 bundler 也沒關係。`redux` npm 套件的 [`dist` 資料夾](https://npmcdn.com/redux/dist/)包含了已編譯之 production 與 development 的 [UMD](https://github.com/umdjs/umd) build。你可以不透過 bundler 直接使用它們，也因此它們與許多熱門的 JavaScript 模組 loader 及環境相容。舉個例子，你可以將一個 UMD build 作為 [`<script>` 標籤](https://npmcdn.com/redux/dist/redux.js)放入網頁中，或[透過 Bower 進行安裝](https://github.com/reactjs/redux/pull/1181#issuecomment-167361975)。UMD build 讓 Redux 能夠作為 `window.Redux` 全域變數進行使用。
+如果你不想使用模組 bundler 也沒關係。`redux` npm 套件的 [`dist` 資料夾](https://unpkg.com/redux/dist/)包含了已編譯之 production 與 development 的 [UMD](https://github.com/umdjs/umd) build。你可以不透過 bundler 直接使用它們，也因此它們與許多熱門的 JavaScript 模組 loader 及環境相容。舉個例子，你可以將一個 UMD build 作為 [`<script>` 標籤](https://unpkg.com/redux/dist/redux.js)放入網頁中，或[透過 Bower 進行安裝](https://github.com/reactjs/redux/pull/1181#issuecomment-167361975)。UMD build 讓 Redux 能夠作為 `window.Redux` 全域變數進行使用。
 
 Redux 的原始碼由 ES2015 撰寫而成，但是我們預先編譯了 CommonJS 及 UMD build 兩種 ES5 版本，讓它們可以運作於[任何現代的瀏覽器](http://caniuse.com/#feat=es5)。你不必使用 Babel 或模組 bundler 即可[開始使用 Redux](https://github.com/reactjs/redux/blob/master/examples/counter-vanilla/index.html)。
-=======
-If you don't use a module bundler, it's also fine. The `redux` npm package includes precompiled production and development [UMD](https://github.com/umdjs/umd) builds in the [`dist` folder](https://unpkg.com/redux/dist/). They can be used directly without a bundler and are thus compatible with many popular JavaScript module loaders and environments. For example, you can drop a UMD build as a [`<script>` tag](https://unpkg.com/redux/dist/redux.js) on the page, or [tell Bower to install it](https://github.com/reactjs/redux/pull/1181#issuecomment-167361975). The UMD builds make Redux available as a `window.Redux` global variable.
-
-The Redux source code is written in ES2015 but we precompile both CommonJS and UMD builds to ES5 so they work in [any modern browser](http://caniuse.com/#feat=es5). You don't need to use Babel or a module bundler to [get started with Redux](https://github.com/reactjs/redux/blob/master/examples/counter-vanilla/index.html).
->>>>>>> 750a0ca7
 
 #### 補充性套件
 
-<<<<<<< HEAD
 大多數情況，你也會需要 [React 的綁定](https://github.com/reactjs/react-redux)和[開發者工具](https://github.com/gaearon/redux-devtools)。
-=======
-Most likely, you'll also need [the React bindings](https://github.com/reactjs/react-redux) and [the developer tools](https://github.com/gaearon/redux-devtools).
->>>>>>> 750a0ca7
 
 ```
 npm install --save react-redux
 npm install --save-dev redux-devtools
 ```
 
-<<<<<<< HEAD
 請注意，這些套件不同於 Redux 自身，許多 Redux 生態系中的套件並不提供 UMD build，所以我們建議使用像是 [Webpack](http://webpack.github.io) 或 [Browserify](http://browserify.org/) 的 CommonJS 模組 bundler，以取得最舒適的開發體驗。
-=======
-Note that unlike Redux itself, many packages in the Redux ecosystem don't provide UMD builds, so we recommend using CommonJS module bundlers like [Webpack](http://webpack.github.io) and [Browserify](http://browserify.org/) for the most comfortable development experience.
->>>>>>> 750a0ca7
 
 ### 程式碼片段
 
@@ -115,11 +77,7 @@
 改變 state tree 的唯一方式是去發送一個 *action*，action 是一個描述發生什麼事的物件。
 要指定 actions 要如何轉換 state tree 的話，你必須撰寫 pure *reducers*。
 
-<<<<<<< HEAD
 就這樣！
-=======
-That's it!
->>>>>>> 750a0ca7
 
 ```js
 import { createStore } from 'redux'
@@ -150,16 +108,9 @@
 // 它的 API 是 { subscribe, dispatch, getState }。
 let store = createStore(counter)
 
-<<<<<<< HEAD
-// 你可以手動的去訂閱更新，或是使用跟你的 view layer 之間的綁定。
+// 在 response state 改變時，你可以使用 subscribe() 來更新你的 UI。
 // 通常你會使用一個 view 綁定 library（例如：React Redux），而不是直接 subscribe()。
 // 然而也可以很方便的將目前狀態儲存在 localStorage。
-=======
-// You can use subscribe() to update the UI in response to state changes.
-// Normally you'd use a view binding library (e.g. React Redux) rather than subscribe() directly.
-// However it can also be handy to persist the current state in the localStorage.
-
->>>>>>> 750a0ca7
 store.subscribe(() =>
   console.log(store.getState())
 )
@@ -174,15 +125,9 @@
 // 1
 ```
 
-<<<<<<< HEAD
 你必須指定你想要隨著被稱作 *actions* 的一般物件而發生的變更，而不是直接改變 state。接著你會寫一個被稱作 *reducer* 的特別 function，來決定每個 action 如何轉變整個應用程式的 state。
 
 如果你以前使用 Flux，那你需要了解一個重要的差異。Redux 沒有 Dispatcher 也不支援多個 stores。反而是只有一個唯一的 store 和一個唯一的 root reducing function。當你的應用程式變大時，你會把 root reducer 拆分成比較小的獨立 reducers 來在 state tree 的不同部分上操作，而不是添加 stores。 這就像在 React 應用程式中只有一個 root component，但是他是由許多小的 components 組合而成。
-=======
-Instead of mutating the state directly, you specify the mutations you want to happen with plain objects called *actions*. Then you write a special function called a *reducer* to decide how every action transforms the entire application's state.
-
-If you're coming from Flux, there is a single important difference you need to understand. Redux doesn't have a Dispatcher or support many stores. Instead, there is just a single store with a single root reducing function. As your app grows, instead of adding stores, you split the root reducer into smaller reducers independently operating on the different parts of the state tree. This is exactly like how there is just one root component in a React app, but it is composed out of many small components.
->>>>>>> 750a0ca7
 
 這個架構用於一個計數器應用程式可能看似有點矯枉過正，不過這個模式的美妙之處就在於它如何擴展到大型且模雜的應用程式。它也啟用了非常強大的開發工具，因為它可以追蹤每一次的變更和造成變更的 action。你可以記錄使用者的 sessions 並藉由重播每個 action 來重現它們。
 
@@ -209,11 +154,7 @@
 
 #### [觀看 30 部免費影片！](https://egghead.io/series/getting-started-with-redux)
 
-<<<<<<< HEAD
 如果你喜歡我的課程，請考慮藉由[購買訂閱](https://egghead.io/pricing)來支持 Egghead。訂閱者可以存取我的每一個影片中的範例的原始碼，以及無數的其他主題的進階課程，包括深入 JavaScript、React、Angular、和更多其他的。許多的 [Egghead 講師](https://egghead.io/instructors) 也是開源 library 的作者，所以購買訂閱是一個感謝他們目前所做的事的好方式。
-=======
-If you enjoyed my course, consider supporting Egghead by [buying a subscription](https://egghead.io/pricing). Subscribers have access to the source code for the example in every one of my videos, as well as to tons of advanced lessons on other topics, including JavaScript in depth, React, Angular, and more. Many [Egghead instructors](https://egghead.io/instructors) are also open source library authors, so buying a subscription is a nice way to thank them for the work that they've done.
->>>>>>> 750a0ca7
 
 ### 文件
 
@@ -240,11 +181,7 @@
 * [Universal](http://redux.js.org/docs/introduction/Examples.html#universal) ([原始碼](https://github.com/reactjs/redux/tree/master/examples/universal))
 * [Real World](http://redux.js.org/docs/introduction/Examples.html#real-world) ([原始碼](https://github.com/reactjs/redux/tree/master/examples/real-world))
 
-<<<<<<< HEAD
 如果你不熟悉 NPM 生態系並在讓專案運作起來時遇到了困難，或是你不確定要在哪裡貼上上面的程式碼片段，請查看 [simplest-redux-example](https://github.com/jackielii/simplest-redux-example)，它把 Redux 和 React、Browserify 結合在一起。
-=======
-If you're new to the NPM ecosystem and have troubles getting a project up and running, or aren't sure where to paste the gist above, check out [simplest-redux-example](https://github.com/jackielii/simplest-redux-example) that uses Redux together with React and Browserify.
->>>>>>> 750a0ca7
 
 ### 討論
 
