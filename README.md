--- conflicted
+++ resolved
@@ -48,15 +48,11 @@
 npm install --save-dev redux-devtools
 ```
 
-<<<<<<< HEAD
-### 程式碼片段
-=======
 This assumes that you’re using [npm](http://npmjs.com/) package manager with a module bundler like [Webpack](http://webpack.github.io) or [Browserify](http://browserify.org/) to consume [CommonJS modules](http://webpack.github.io/docs/commonjs.html).
 
 If you don’t yet use [npm](http://npmjs.com/) or a modern module bundler, and would rather prefer a single-file [UMD](https://github.com/umdjs/umd) build that makes `Redux` available as a global object, you can grab a pre-built version from [cdnjs](https://cdnjs.com/libraries/redux). We *don’t* recommend this approach for any serious application, as most of the libraries complementary to Redux are only available on [npm](http://npmjs.com/).
 
-### The Gist
->>>>>>> 34e8cf6f
+### 程式碼片段
 
 你的應用程式的完整 state 被以一個 object tree 的形式儲存在單一一個的 *store* 裡面。
 改變 state tree 的唯一方式是去發送一個 *action*，action 是一個描述發生什麼事的物件。
