--- conflicted
+++ resolved
@@ -1,11 +1,6 @@
 # <a href='http://redux.js.org'><img src='https://camo.githubusercontent.com/f28b5bc7822f1b7bb28a96d8d09e7d79169248fc/687474703a2f2f692e696d6775722e636f6d2f4a65567164514d2e706e67' height='60'></a>
 
-<<<<<<< HEAD
-Redux 是個給 JavaScript 應用程式所使用的可預測 state 容器。
-=======
-Redux is a predictable state container for JavaScript apps.  
-(If you’re looking for a WordPress framework, check out [Redux Framework](https://reduxframework.com/).)
->>>>>>> cefb03ad
+Redux 是個給 JavaScript 應用程式所使用的可預測 state 容器（如果你正在尋找一個 WordPress 框架，試試看 [Redux Framework](https://reduxframework.com/)）。
 
 他幫助你撰寫行為一致的應用程式，可以在不同的環境下執行 (客戶端、伺服器、原生應用程式)，並且易於測試。在這之上，它提供一個很棒的開發體驗，例如[把程式碼即時編輯與時間旅行除錯器結合](https://github.com/gaearon/redux-devtools)。
 
@@ -107,14 +102,9 @@
 // 它的 API 是 { subscribe, dispatch, getState }。
 let store = createStore(counter)
 
-<<<<<<< HEAD
 // 你可以手動的去訂閱更新，或是使用跟你的 view layer 之間的綁定。
-=======
-// You can use subscribe() to update the UI in response to state changes.
-// Normally you’d use a view binding library (e.g. React Redux) rather than subscribe() directly.
-// However it can also be handy to persist the current state in the localStorage.
-
->>>>>>> cefb03ad
+// 通常你會使用一個 view bindling library（例如：React Redux），而不是直接 subscribe()。
+// 然而也可以方便的將目前狀態儲存在 localStorage。
 store.subscribe(() =>
   console.log(store.getState())
 )
@@ -206,15 +196,11 @@
 
 特別感謝 [Jamie Paton](http://jdpaton.github.io) 它移交了 `redux` NPM 套件名稱給我們。
 
-<<<<<<< HEAD
+### Logo
+
+你可以在 [Github 上](https://github.com/reactjs/redux/tree/master/logo) 找到官方的 logo。
+
 ### 變更日誌
-=======
-### Logo
-
-You can find the official logo [on GitHub](https://github.com/reactjs/redux/tree/master/logo).
-
-### Change Log
->>>>>>> cefb03ad
 
 這個專案依照 [Semantic Versioning](http://semver.org/)。
 每一個釋出版本都會伴隨它的遷移說明，被記錄在 Github [Releases](https://github.com/reactjs/redux/releases) 頁面上。
