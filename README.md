# [Redux](http://rackt.github.io/redux)

Redux 是個給 JavaScript 應用程式所使用的可預測 state 容器。

他幫助你撰寫行為一致的應用程式，可以在不同的環境下執行 (客戶端、伺服器、原生應用程式)，並且易於測試。在這之上，它提供一個很棒的開發體驗，例如[把程式碼即時編輯與時間旅行除錯器結合](https://github.com/gaearon/redux-devtools)。

你可以使用 Redux 結合 [React](https://facebook.github.io/react/)，或結合其他任何的 view library。
它非常小 (2kB) 並且沒有任何依賴套件。

[![build status](https://img.shields.io/travis/rackt/redux/master.svg?style=flat-square)](https://travis-ci.org/rackt/redux)
[![npm version](https://img.shields.io/npm/v/redux.svg?style=flat-square)](https://www.npmjs.com/package/redux)
[![npm downloads](https://img.shields.io/npm/dm/redux.svg?style=flat-square)](https://www.npmjs.com/package/redux)
[![redux channel on discord](https://img.shields.io/badge/discord-%23redux%20%40%20reactiflux-61dafb.svg?style=flat-square)](https://discord.gg/0ZcbPKXt5bZ6au5t)
[![#rackt on freenode](https://img.shields.io/badge/irc-%23rackt%20%40%20freenode-61DAFB.svg?style=flat-square)](https://webchat.freenode.net/)


### 推薦

>[「我愛那些你在 Redux 做的東西」](https://twitter.com/jingc/status/616608251463909376)
>Jing Chen，Flux 作者

>[「我在 FB 的內部 JS 討論群組尋求對 Redux 的評論，並獲得了普遍的好評。真的做得非常棒。」](https://twitter.com/fisherwebdev/status/616286955693682688)
>Bill Fisher，Flux 作者

>[「這很酷，你藉由完全不做 Flux 來發明了一個更好的 Flux。」](https://twitter.com/andrestaltz/status/616271392930201604)
>André Staltz，Cycle 作者

### 開發經驗

我在準備我的 React Europe 演講 [「Hot Reloading 與時間旅行」](https://www.youtube.com/watch?v=xsSnOQynTHs) 的時候撰寫了 Redux。我那時的目標是建立一個 state 管理 library，它只有最少的 API，但卻擁有完全可預測的行為，所以它可以實現 logging、hot reloading、時間旅行、universal 應用程式、記錄和重播，而不需要開發者任何其他的代價。

### 受到的影響

<<<<<<< HEAD
Redux 從 [Flux](https://facebook.github.io/flux) 的概念發展而來，不過藉由從 [Elm](https://github.com/evancz/elm-architecture-tutorial/) 獲取線索來避免它的複雜度。
不管你以前有沒有用過它們，只需要花幾分鐘就能入門 Redux。
=======
Redux evolves the ideas of [Flux](https://facebook.github.io/flux), but avoids its complexity by taking cues from [Elm](https://github.com/evancz/elm-architecture-tutorial/).  
Whether you have used them or not, Redux only takes a few minutes to get started with.
>>>>>>> 5e9cdf80

### 安裝

安裝穩定版本：

```
npm install --save redux
```

大多數情況，你也會需要 [React 的綁定](http://github.com/gaearon/react-redux)和[開發者工具](http://github.com/gaearon/redux-devtools)。

```
npm install --save react-redux
npm install --save-dev redux-devtools
```

這裡假設你是使用 [npm](http://npmjs.com/) 套件管理與一個模組 bundler，像是 [Webpack](http://webpack.github.io) 或是 [Browserify](http://browserify.org/) 來使用 [CommonJS 模組](http://webpack.github.io/docs/commonjs.html)。

如果你還沒有使用 [npm](http://npmjs.com/) 或任何一個現代的模組 bundler，而且寧願使用可以讓 `Redux` 作為一個全域物件使用的單檔 [UMD](https://github.com/umdjs/umd) 編譯，你可以從 [cdnjs](https://cdnjs.com/libraries/redux) 取得一個預先編譯好的版本。對於任何重要的應用程式，我們*不*建議使用這個方法，因為大部份與 Redux 互補的 libraries 都只能在 [npm](http://npmjs.com/) 上取得。

### 程式碼片段

你的應用程式的完整 state 被以一個 object tree 的形式儲存在單一一個的 *store* 裡面。
改變 state tree 的唯一方式是去發送一個 *action*，action 是一個描述發生什麼事的物件。
要指定 actions 要如何轉換 state tree 的話，你必須撰寫 pure *reducers*。

就這樣！

```js
import { createStore } from 'redux';

/**
 * 這是一個 reducer，一個有 (state, action) => state signature 的 pure function。
 * 它描述一個 action 如何把 state 轉換成下一個 state。
 *
 * state 的形狀取決於你：它可以是基本類型、一個陣列、一個物件，
 * 或甚至是一個 Immutable.js 資料結構。唯一重要的部分是你
 * 不應該改變 state 物件，而是當 state 變化時回傳一個新的物件。
 *
 * 在這個範例中，我們使用一個 `switch` 陳述句和字串，不過你可以使用一個 helper，
 * 來遵照一個不同的慣例 (例如 function maps)，如果它對你的專案有意義。
 */
function counter(state = 0, action) {
  switch (action.type) {
  case 'INCREMENT':
    return state + 1;
  case 'DECREMENT':
    return state - 1;
  default:
    return state;
  }
}

// 建立一個 Redux store 來掌管你的應用程式的 state。
// 它的 API 是 { subscribe, dispatch, getState }。
let store = createStore(counter);

// 你可以手動的去訂閱更新，或是使用跟你的 view layer 之間的綁定。
store.subscribe(() =>
  console.log(store.getState())
);

// 變更內部 state 的唯一方法是 dispatch 一個 action。
// actions 可以被 serialized、logged 或是儲存並在之後重播。
store.dispatch({ type: 'INCREMENT' });
// 1
store.dispatch({ type: 'INCREMENT' });
// 2
store.dispatch({ type: 'DECREMENT' });
// 1
```

你必須指定你想要隨著被稱作 *actions* 的一般物件而發生的變更，而不是直接改變 state。接著你會寫一個被稱作 *reducer* 的特別 function，來決定每個 action 如何轉變整個應用程式的 state。

如果你以前使用 Flux，那你需要了解一個重要的差異。Redux 沒有 Dispatcher 也不支援多個 stores。反而是只有一個唯一的 store 和一個唯一的 root reducing function。當你的應用程式變大時，你會把 root reducer 拆分成比較小的獨立 reducers 來在 state tree 的不同部分上操作，而不是添加 stores。 這就像在 React 應用程式中只有一個 root component，但是他是由許多小的 components 組合而成。

這個架構用於一個計數器應用程式可能看似有點矯枉過正，不過這個模式的美妙之處就在於它如何擴展到大型且模雜的應用程式。它也啟用了非常強大的開發工具，因為它可以追蹤每一次的變更和造成變更的 action。你可以記錄使用者的 sessions 並藉由重播每個 action 來重現它們。

### 文件

* [介紹](http://rackt.github.io/redux/docs/introduction/index.html)
* [基礎](http://rackt.github.io/redux/docs/basics/index.html)
* [進階](http://rackt.github.io/redux/docs/advanced/index.html)
* [Recipes](http://rackt.github.io/redux/docs/recipes/index.html)
* [疑難排解](http://rackt.github.io/redux/docs/Troubleshooting.html)
* [術語表](http://rackt.github.io/redux/docs/Glossary.html)
* [API 參考](http://rackt.github.io/redux/docs/api/index.html)

想要輸出成 PDF、ePub 和 MOBI 以方便離線閱讀的話，關於如何產生它們的說明，請參閱：[paulkogel/redux-offline-docs](https://github.com/paulkogel/redux-offline-docs)。

### 範例

* [Counter](http://rackt.github.io/redux/docs/introduction/Examples.html#counter) ([原始碼](https://github.com/rackt/redux/tree/master/examples/counter))
* [TodoMVC](http://rackt.github.io/redux/docs/introduction/Examples.html#todomvc) ([原始碼](https://github.com/rackt/redux/tree/master/examples/todomvc))
* [Todos with Undo](http://rackt.github.io/redux/docs/introduction/Examples.html#todos-with-undo) ([原始碼](https://github.com/rackt/redux/tree/master/examples/todos-with-undo))
* [Async](http://rackt.github.io/redux/docs/introduction/Examples.html#async) ([原始碼](https://github.com/rackt/redux/tree/master/examples/async))
* [Universal](http://rackt.github.io/redux/docs/introduction/Examples.html#universal) ([原始碼](https://github.com/rackt/redux/tree/master/examples/universal))
* [Real World](http://rackt.github.io/redux/docs/introduction/Examples.html#real-world) ([原始碼](https://github.com/rackt/redux/tree/master/examples/real-world))

如果你不熟悉 NPM 生態系並在讓專案運作起來時遇到了困難，或是你不確定要在哪裡貼上上面的程式碼片段，請查看 [simplest-redux-example](https://github.com/jackielii/simplest-redux-example)，它把 Redux 和 React、Browserify 結合在一起。

### 討論

<<<<<<< HEAD
加入 [Reactiflux](http://reactiflux.com) Slack 社群的 **#redux** 頻道。
=======
Join the [#redux](https://discord.gg/0ZcbPKXt5bZ6au5t) channel of the [Reactiflux](http://reactiflux.com) Discord community.
>>>>>>> 5e9cdf80

### 致謝

* [Elm 架構](https://github.com/evancz/elm-architecture-tutorial) 關於如何用 reducers 來更新 state 的偉大介紹；
* [Turning the database inside-out](http://blog.confluent.io/2015/03/04/turning-the-database-inside-out-with-apache-samza/) 啟發我的心；
* [Developing ClojureScript with Figwheel](http://www.youtube.com/watch?v=j-kj2qwJa_E) 說服我，讓我重新評估這應該「可行」；
* [Webpack](https://github.com/webpack/docs/wiki/hot-module-replacement-with-webpack) 的 Hot Module Replacement；
* [Flummox](https://github.com/acdlite/flummox) 教我如何不使用 boilerplate 和 singletons 來達成 Flux；
* [disto](https://github.com/threepointone/disto) 證明了 Stores 是 hot reloadable 的概念；
* [NuclearJS](https://github.com/optimizely/nuclear-js) 證明這個架構可以有很好的效能；
* [Om](https://github.com/omcljs/om) 推廣單一原子化 state 的想法；
* [Cycle](https://github.com/staltz/cycle) 展示 function 往往是最好的工具；
* [React](https://github.com/facebook/react) 實際的創新。

特別感謝 [Jamie Paton](http://jdpaton.github.io) 它移交了 `redux` NPM 套件名稱給我們。

### 變更日誌

這個專案依照 [Semantic Versioning](http://semver.org/)。
每一個釋出版本都會伴隨它的遷移說明，被記錄在 Github [Releases](https://github.com/rackt/redux/releases) 頁面上。

### 贊助者

在 Redux 的工作是[由社群出資](https://www.patreon.com/reactdx)。
遇到一些卓越的公司使這可以成真：

* [Webflow](http://webflow.com/)
* [Chess iX](http://www.chess-ix.com/)

[查看完整的 Redux 贊助者清單。](PATRONS.md)

### License

MIT<|MERGE_RESOLUTION|>--- conflicted
+++ resolved
@@ -31,13 +31,8 @@
 
 ### 受到的影響
 
-<<<<<<< HEAD
 Redux 從 [Flux](https://facebook.github.io/flux) 的概念發展而來，不過藉由從 [Elm](https://github.com/evancz/elm-architecture-tutorial/) 獲取線索來避免它的複雜度。
 不管你以前有沒有用過它們，只需要花幾分鐘就能入門 Redux。
-=======
-Redux evolves the ideas of [Flux](https://facebook.github.io/flux), but avoids its complexity by taking cues from [Elm](https://github.com/evancz/elm-architecture-tutorial/).  
-Whether you have used them or not, Redux only takes a few minutes to get started with.
->>>>>>> 5e9cdf80
 
 ### 安裝
 
@@ -141,11 +136,7 @@
 
 ### 討論
 
-<<<<<<< HEAD
-加入 [Reactiflux](http://reactiflux.com) Slack 社群的 **#redux** 頻道。
-=======
-Join the [#redux](https://discord.gg/0ZcbPKXt5bZ6au5t) channel of the [Reactiflux](http://reactiflux.com) Discord community.
->>>>>>> 5e9cdf80
+加入 [Reactiflux](http://reactiflux.com) Discord 社群的 [#redux](https://discord.gg/0ZcbPKXt5bZ6au5t) 頻道。
 
 ### 致謝
 
