# [Redux](http://rackt.github.io/redux)

Redux is a predictable state container for JavaScript apps.

It helps you write applications that behave consistently, run in different environments (client, server, and native), and are easy to test. On top of that, it provides a great developer experience, such as [live code editing combined with a time traveling debugger](https://github.com/gaearon/redux-devtools).

You can use Redux together with [React](https://facebook.github.io/react/), or with any other view library.
It is tiny (2kB) and has no dependencies.

[![build status](https://img.shields.io/travis/rackt/redux/master.svg?style=flat-square)](https://travis-ci.org/rackt/redux)
[![npm version](https://img.shields.io/npm/v/redux.svg?style=flat-square)](https://www.npmjs.com/package/redux)
[![npm downloads](https://img.shields.io/npm/dm/redux.svg?style=flat-square)](https://www.npmjs.com/package/redux)
[![redux channel on slack](https://img.shields.io/badge/slack-redux@reactiflux-61DAFB.svg?style=flat-square)](http://www.reactiflux.com)


### 推薦

>[“Love what you’re doing with Redux”](https://twitter.com/jingc/status/616608251463909376)
>Jing Chen, creator of Flux

>[“I asked for comments on Redux in FB's internal JS discussion group, and it was universally praised. Really awesome work.”](https://twitter.com/fisherwebdev/status/616286955693682688)
>Bill Fisher, creator of Flux

>[“It's cool that you are inventing a better Flux by not doing Flux at all.”](https://twitter.com/andrestaltz/status/616271392930201604)
>André Staltz, creator of Cycle

### Developer Experience

I wrote Redux while working on my React Europe talk called [“Hot Reloading with Time Travel”](https://www.youtube.com/watch?v=xsSnOQynTHs). My goal was to create a state management library with minimal API but completely predictable behavior, so it is possible to implement logging, hot reloading, time travel, universal apps, record and replay, without any buy-in from the developer.

### Influences

<<<<<<< HEAD
Redux evolves the ideas of [Flux](https://facebook.github.io/flux), but avoids its complexity by taking cues from [Elm](http://elm-lang.org/guide/architecture).
Whether you used them or not, Redux takes a few minutes to get started with.
=======
Redux evolves the ideas of [Flux](https://facebook.github.io/flux), but avoids its complexity by taking cues from [Elm](http://elm-lang.org/guide/architecture).  
Whether you have used them or not, Redux takes a few minutes to get started with.
>>>>>>> 8f1b849b

### 安裝

To install the stable version:

```
npm install --save redux
```

Most likely, you’ll also need [the React bindings](http://github.com/gaearon/react-redux) and [the developer tools](http://github.com/gaearon/redux-devtools).

```
npm install --save react-redux
npm install --save-dev redux-devtools
```

### The Gist

The whole state of your app is stored in an object tree inside a single *store*.
The only way to change the state tree is to emit an *action*, an object describing what happened.
To specify how the actions transform the state tree, you write pure *reducers*.

That’s it!

```js
import { createStore } from 'redux';

/**
 * This is a reducer, a pure function with (state, action) => state signature.
 * It describes how an action transforms the state into the next state.
 *
 * The shape of the state is up to you: it can be a primitive, an array, an object,
 * or even an Immutable.js data structure. The only important part is that you should
 * not mutate the state object, but return a new object if the state changes.
 *
 * In this example, we use a `switch` statement and strings, but you can use a helper that
 * follows a different convention (such as function maps) if it makes sense for your project.
 */
function counter(state = 0, action) {
  switch (action.type) {
  case 'INCREMENT':
    return state + 1;
  case 'DECREMENT':
    return state - 1;
  default:
    return state;
  }
}

// Create a Redux store holding the state of your app.
// Its API is { subscribe, dispatch, getState }.
let store = createStore(counter);

// You can subscribe to the updates manually, or use bindings to your view layer.
store.subscribe(() =>
  console.log(store.getState())
);

// The only way to mutate the internal state is to dispatch an action.
// The actions can be serialized, logged or stored and later replayed.
store.dispatch({ type: 'INCREMENT' });
// 1
store.dispatch({ type: 'INCREMENT' });
// 2
store.dispatch({ type: 'DECREMENT' });
// 1
```

Instead of mutating the state directly, you specify the mutations you want to happen with plain objects called *actions*. Then you write a special function called a *reducer* to decide how every action transforms the entire application’s state.

If you’re coming from Flux, there is a single important difference you need to understand. Redux doesn’t have a Dispatcher or support many stores. Instead, there is just a single store with a single root reducing function. As your app grows, instead of adding stores, you split the root reducer into smaller reducers independently operating on the different parts of the state tree. This is exactly like there is just one root component in a React app, but it is composed out of many small components.

This architecture might seem like an overkill for a counter app, but the beauty of this pattern is how well it scales to large and complex apps. It also enables very powerful developer tools, because it is possible to trace every mutation to the action that caused it. You can record user sessions and reproduce them just by replaying every action.

### 文件

* [Introduction](http://rackt.github.io/redux/docs/introduction/index.html)
* [Basics](http://rackt.github.io/redux/docs/basics/index.html)
* [Advanced](http://rackt.github.io/redux/docs/advanced/index.html)
* [Recipes](http://rackt.github.io/redux/docs/recipes/index.html)
* [Troubleshooting](http://rackt.github.io/redux/docs/Troubleshooting.html)
* [Glossary](http://rackt.github.io/redux/docs/Glossary.html)
* [API Reference](http://rackt.github.io/redux/docs/api/index.html)

### 範例

* [Counter](http://rackt.github.io/redux/docs/introduction/Examples.html#counter) ([source](https://github.com/rackt/redux/tree/master/examples/counter))
* [TodoMVC](http://rackt.github.io/redux/docs/introduction/Examples.html#todomvc) ([source](https://github.com/rackt/redux/tree/master/examples/todomvc))
* [Async](http://rackt.github.io/redux/docs/introduction/Examples.html#async) ([source](https://github.com/rackt/redux/tree/master/examples/async))
* [Real World](http://rackt.github.io/redux/docs/introduction/Examples.html#real-world) ([source](https://github.com/rackt/redux/tree/master/examples/real-world))

<<<<<<< HEAD
### 討論
=======
If you’re new to the NPM ecosystem and have troubles getting a project up and running, or aren’t sure where to paste the gist above, check out [simplest-redux-example](https://github.com/jackielii/simplest-redux-example) that uses Redux together with React and Browserify.

### Discussion
>>>>>>> 8f1b849b

加入 [Reactiflux](http://reactiflux.com) Slack 社群的 **#redux** 頻道。

### 致謝

* [The Elm Architecture](https://github.com/evancz/elm-architecture-tutorial) for a great intro to modeling state updates with reducers;
* [Turning the database inside-out](http://blog.confluent.io/2015/03/04/turning-the-database-inside-out-with-apache-samza/) for blowing my mind;
* [Developing ClojureScript with Figwheel](http://www.youtube.com/watch?v=j-kj2qwJa_E) for convincing me that re-evaluation should “just work”;
* [Webpack](https://github.com/webpack/docs/wiki/hot-module-replacement-with-webpack) for Hot Module Replacement;
* [Flummox](https://github.com/acdlite/flummox) for teaching me to approach Flux without boilerplate or singletons;
* [disto](https://github.com/threepointone/disto) for a proof of concept of hot reloadable Stores;
* [NuclearJS](https://github.com/optimizely/nuclear-js) for proving this architecture can be performant;
* [Om](https://github.com/omcljs/om) for popularizing the idea of a single state atom;
* [Cycle](https://github.com/staltz/cycle) for showing how often a function is the best tool;
* [React](https://github.com/facebook/react) for the pragmatic innovation.

Special thanks to [Jamie Paton](http://jdpaton.github.io) for handing over the `redux` NPM package name.

### 贊助者

在 Redux 的工作是[由社群出資](https://www.patreon.com/reactdx)。
遇到一些卓越的公司使這可以成真：

* [Webflow](http://webflow.com/)
* [Chess iX](http://www.chess-ix.com/)

[查看完整的 Redux 贊助者清單。](PATRONS.md)

### License

MIT<|MERGE_RESOLUTION|>--- conflicted
+++ resolved
@@ -30,13 +30,8 @@
 
 ### Influences
 
-<<<<<<< HEAD
 Redux evolves the ideas of [Flux](https://facebook.github.io/flux), but avoids its complexity by taking cues from [Elm](http://elm-lang.org/guide/architecture).
-Whether you used them or not, Redux takes a few minutes to get started with.
-=======
-Redux evolves the ideas of [Flux](https://facebook.github.io/flux), but avoids its complexity by taking cues from [Elm](http://elm-lang.org/guide/architecture).  
 Whether you have used them or not, Redux takes a few minutes to get started with.
->>>>>>> 8f1b849b
 
 ### 安裝
 
@@ -128,13 +123,9 @@
 * [Async](http://rackt.github.io/redux/docs/introduction/Examples.html#async) ([source](https://github.com/rackt/redux/tree/master/examples/async))
 * [Real World](http://rackt.github.io/redux/docs/introduction/Examples.html#real-world) ([source](https://github.com/rackt/redux/tree/master/examples/real-world))
 
-<<<<<<< HEAD
-### 討論
-=======
 If you’re new to the NPM ecosystem and have troubles getting a project up and running, or aren’t sure where to paste the gist above, check out [simplest-redux-example](https://github.com/jackielii/simplest-redux-example) that uses Redux together with React and Browserify.
 
-### Discussion
->>>>>>> 8f1b849b
+### 討論
 
 加入 [Reactiflux](http://reactiflux.com) Slack 社群的 **#redux** 頻道。
 
