--- conflicted
+++ resolved
@@ -150,16 +150,12 @@
 
 特別感謝 [Jamie Paton](http://jdpaton.github.io) 它移交了 `redux` NPM 套件名稱給我們。
 
-<<<<<<< HEAD
+### 變更日誌
+
+這個專案依照 [Semantic Versioning](http://semver.org/)。
+每一個釋出版本都會伴隨它的遷移說明，被記錄在 Github [Releases](https://github.com/rackt/redux/releases) 頁面上。
+
 ### 贊助者
-=======
-### Change Log
-
-This project adheres to [Semantic Versioning](http://semver.org/).  
-Every release, along with the migration instructions, is documented on the Github [Releases](https://github.com/rackt/redux/releases) page.
-
-### Patrons
->>>>>>> 39072e3a
 
 在 Redux 的工作是[由社群出資](https://www.patreon.com/reactdx)。
 遇到一些卓越的公司使這可以成真：
