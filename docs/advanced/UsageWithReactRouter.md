--- conflicted
+++ resolved
@@ -1,9 +1,5 @@
 # 搭配 React Router 運用
 
-<<<<<<< HEAD
-抱歉，我們還在撰寫這份文件。
-敬請關注，它將會在幾天後出現。
-=======
 So you want to do routing with your Redux app. You can use it with [React Router](https://github.com/reactjs/react-router). Redux will be the source of truth for your data and React Router will be the source of truth for your URL. In most of the cases, **it is fine** to have them separate unless you need to time travel and rewind actions that triggers the change URL.
 
 ## Installing React Router
@@ -216,5 +212,4 @@
 
 >*Redux Router* is an experimental library, it lets you keep entirely the state of your URL inside your redux store. It has the same API with React Router API but has a smaller community support than react-router.
 
->*React Router Redux* creates binding between your redux app and react-router and it keeps them in sync. Without this binding, you will not be able to rewind the actions with Time Travel. Unless you need this, React-router and Redux can operates completely apart.
->>>>>>> 750a0ca7
+>*React Router Redux* creates binding between your redux app and react-router and it keeps them in sync. Without this binding, you will not be able to rewind the actions with Time Travel. Unless you need this, React-router and Redux can operates completely apart.