# Async Actions

在[基礎教學](../basics/README.md)中，我們建立了一個簡單的 todo 應用程式。它完全是同步的。每次 action 被 dispatched，state 都會立刻被更新。

在這份教學中，我們將會建立一個不同而且非同步的應用程式。它將會使用 Reddit API 針對選擇的 subreddit 來顯示現在的頭條新聞。如何讓非同步與 Redux 資料流結合呢？

## Actions

當你呼叫一個非同步 API，有兩個關鍵的時刻：你開始呼叫的的時候，以及當你收到回應 (或是逾時) 的時候。

這兩個時刻通常都可以要求改變應用程式的 state；要做到這一點，你需要 dispatch 會被 reducers 同步處理的一般 actions。通常，針對任何一個 API 請求你會需要 dispatch 至少三個不同種類的 actions：

* **一個告知 reducers 請求開始的 action。**

  reducers 可以藉由打開 state 裡的 `isFetching` flag 來處理這個 action。這樣 UI 就知道是時候顯示一個 spinner 了。

* **一個告知 reducers 請求成功完成的 action。**

  reducers 可以藉由把新的資料合併到它們管理的 state 裡並重置 `isFetching` 屬性來處理這個 action。UI 將會把 spinner 隱藏，並顯示抓回來的資料。

* **一個告知 reducers 請求失敗的 action。**

  reducers 可以藉由重置 `isFetching` 屬性來處理這個 action。也許，有些 reducers 也會想要儲存錯誤訊息，這樣 UI 就可以顯示它。

你可以在 actions 裡使用一個專用的 `status` 屬性：

```js
{ type: 'FETCH_POSTS' }
{ type: 'FETCH_POSTS', status: 'error', error: 'Oops' }
{ type: 'FETCH_POSTS', status: 'success', response: { ... } }
```

或者你也可以為它們定義不同的 types：

```js
{ type: 'FETCH_POSTS_REQUEST' }
{ type: 'FETCH_POSTS_FAILURE', error: 'Oops' }
{ type: 'FETCH_POSTS_SUCCESS', response: { ... } }
```

無論要選擇使用單一一個 action type 與 flags，或是選擇多種 action types，這都取決於你。這是一個你需要跟你的團隊一起決定的慣例。多種的 types 出現錯誤的空間更小，不過如果你使用像是 [redux-actions](https://github.com/acdlite/redux-actions) 之類的 helper library 來產生 action creators 和 reducers 的話，這不會是個問題。

無論你選擇怎樣的慣例，請在整個應用程式中貫徹下去。
在這份教學中，我們將會使用不同的 types。

## 同步的 Action Creators

讓我們開始定義幾個在範例應用程式中需要的同步 action types 和 action creators。在這裡，使用者可以選擇顯示一個 reddit：

```js
export const SELECT_REDDIT = 'SELECT_REDDIT';

export function selectReddit(reddit) {
  return {
    type: SELECT_REDDIT,
    reddit
  };
}
```

他們也可以按下「刷新」按鈕來更新它：

```js
export const INVALIDATE_REDDIT = 'INVALIDATE_REDDIT';

export function invalidateReddit(reddit) {
  return {
    type: INVALIDATE_REDDIT,
    reddit
  };
}
```

有一些 actions 是藉由使用者互動來控制。我們也會有其他種類藉由網路請求控制的 action。我們之後將會看到要如何 dispatch 它們，但現在，我們只想要定義它們。

當該是時候針對 reddit 抓取 posts 時，我們會 dispatch 一個 `REQUEST_POSTS` action：

```js
export const REQUEST_POSTS = 'REQUEST_POSTS';

export function requestPosts(reddit) {
  return {
    type: REQUEST_POSTS,
    reddit
  };
}
```

把 `SELECT_REDDIT` 和 `INVALIDATE_REDDIT` 分開對它來說是非常重要的。當它們可能一個發生在另一個之後，而隨著應用程式變得更複雜，你可能會想要針對使用者的動作獨立的抓取一些資料 (舉例來說，預先抓取最有人氣的 reddits，或是在一段時間之後刷新舊的資料)。你可能還需要對應 route 的改變去抓取資料，所以在初期就把抓取資料跟 一些特定的 UI 事件耦合在一起不是很明智。

最後，當網路請求傳回來時，我們會 dispatch `RECEIVE_POSTS`：

```js
export const RECEIVE_POSTS = 'RECEIVE_POSTS';

export function receivePosts(reddit, json) {
  return {
    type: RECEIVE_POSTS,
    reddit,
    posts: json.data.children.map(child => child.data),
    receivedAt: Date.now()
  };
}
```

這些就是我們現在需要知道的。可以隨著網路請求一併 dispatch 這些 actions 的特別機制將會在之後討論。

>##### 關於錯誤處理的附註

>在一個真實的應用程式中，你也會想要在請求失敗時 dispatch 一個 action。我們不會在這份教學中實作錯誤處理，不過 [real world example](../introduction/Examples.html#real-world) 展示了其中一個可行的方法。

## 設計 State 的形狀

就像在基礎教學中一樣，你會需要在倉促的開始實作之前，先[設計應用程式 state 的形狀](../basics/Reducers.md#designing-the-state-shape)。有了非同步的程式碼，會有更多 state 要關照，所以我們需要把它完整思考過一遍。

這個部分常常讓初學者困惑，因為要用什麼資訊來描述一個非同步的應用程式的 state，還有要如何在單一一個 tree 上組織它不是一開始就很明顯。

我們會先從最常見的使用案例開始：清單。網頁應用程式時常會顯示一些東西的清單。例如：posts 的清單、朋友的清單。 你會需要弄清楚你的應用程式可以顯示什麼類型的清單。你想要把它們分別儲存在 state 裡，因為這樣你可以快取它們而且只在需要時才重新抓取資料。

這就是我們的「Reddit 頭條新聞」應用程式的 state 形狀可能會看起來的樣子：

```js
{
  selectedReddit: 'frontend',
  postsByReddit: {
    frontend: {
      isFetching: true,
      didInvalidate: false,
      items: []
    },
    reactjs: {
      isFetching: false,
      didInvalidate: false,
      lastUpdated: 1439478405547,
      items: [{
        id: 42,
        title: 'Confusion about Flux and Relay'
      }, {
        id: 500,
        title: 'Creating a Simple Application Using React JS and Flux Architecture'
      }]
    }
  }
}
```

這裡有幾個重要的點：

* 我們分別的儲存每一個 subreddit 的資訊，所以我們可以快取每一個 subreddit。當使用者第二次在它們之間切換，將會即時更新，而且除非我們想要不然我們不需要重新抓取資料。不要擔心這些東西全部都會在記憶體裡：除非你正在處理數以萬計的項目，並且你的使用者不太關閉 tab，不然你完全不需要用任何方式清除他們。

* 針對每一個項目清單，你會想儲存一個 `isFetching` 屬性來顯示 spinner，`didInvalidate` 讓你可以在資料已經過時的時候再去觸發更新它，`lastUpdated` 讓你知道最後一次抓取資料的時間，還有 `items` 它們自己。在一個真實的應用程式中，你也會想要儲存 pagination state 像是 `fetchedPageCount` 和 `nextPageUrl`。

>##### 關於巢狀 Entities 的附註

>在這個範例中，我們把收到的項目跟 pagination 資訊儲存在一起。但是，如果你有巢狀且互相參考的 entities，或是如果你讓使用者可以編輯項目，那這個方法不會運作得很好。試想如果使用者想要去編輯一個抓回來的 post，但是這個 post 被複製到 state tree 中的好幾個地方。實作這個將會非常痛苦。

>如果你有巢狀的 entities，或是如果你讓使用者可以編輯接收到的項目，你應該把它們分別保存在 state 中，就像它是一個資料庫。在 pagination 資訊中，你只會藉由它們的 IDs 來參考它們。這使你能讓它們始終保持更新到最新狀態。[real world example](../introduction/Examples.html#real-world) 展示了這個方法，並使用了 [normalizr](https://github.com/gaearon/normalizr) 來正規化巢狀的 API 回應。用這個方法，你的 state 可能會看起來像這樣：

>```js
> {
>   selectedReddit: 'frontend',
>   entities: {
>     users: {
>       2: {
>         id: 2,
>         name: 'Andrew'
>       }
>     },
>     posts: {
>       42: {
>         id: 42,
>         title: 'Confusion about Flux and Relay',
>         author: 2
>       },
>       100: {
>         id: 100,
>         title: 'Creating a Simple Application Using React JS and Flux Architecture',
>         author: 2
>       }
>     }
>   },
>   postsByReddit: {
>     frontend: {
>       isFetching: true,
>       didInvalidate: false,
>       items: []
>     },
>     reactjs: {
>       isFetching: false,
>       didInvalidate: false,
>       lastUpdated: 1439478405547,
>       items: [42, 100]
>     }
>   }
> }
>```

>在這份教學中，我們不會把 entities 正規化，不過針對一個更動態的應用程式，你應該考慮這樣做。

## 處理 Actions

在走進把 dispatching actions 和網路請求結合的細節之前，我們將會撰寫 reducers 給我們上面定義的 actions。

>##### 關於 Reducer Composition 的附註

> 這裡，我們假設你已經了解藉由 [`combineReducers()`](../api/combineReducers.md) 來做 reducer composition，它被描述在[基礎教學](../basics/README.md)的[拆分 Reducers](../basics/Reducers.md#splitting-reducers) 章節中。如果你不了解，請[先閱讀它](../basics/Reducers.md#splitting-reducers)。

#### `reducers.js`

```js
import { combineReducers } from 'redux';
import {
  SELECT_REDDIT, INVALIDATE_REDDIT,
  REQUEST_POSTS, RECEIVE_POSTS
} from '../actions';

function selectedReddit(state = 'reactjs', action) {
  switch (action.type) {
  case SELECT_REDDIT:
    return action.reddit;
  default:
    return state;
  }
}

function posts(state = {
  isFetching: false,
  didInvalidate: false,
  items: []
}, action) {
  switch (action.type) {
  case INVALIDATE_REDDIT:
    return Object.assign({}, state, {
      didInvalidate: true
    });
  case REQUEST_POSTS:
    return Object.assign({}, state, {
      isFetching: true,
      didInvalidate: false
    });
  case RECEIVE_POSTS:
    return Object.assign({}, state, {
      isFetching: false,
      didInvalidate: false,
      items: action.posts,
      lastUpdated: action.receivedAt
    });
  default:
    return state;
  }
}

function postsByReddit(state = {}, action) {
  switch (action.type) {
  case INVALIDATE_REDDIT:
  case RECEIVE_POSTS:
  case REQUEST_POSTS:
    return Object.assign({}, state, {
      [action.reddit]: posts(state[action.reddit], action)
    });
  default:
    return state;
  }
}

const rootReducer = combineReducers({
  postsByReddit,
  selectedReddit
});

export default rootReducer;
```

在這份程式碼中，有兩個有趣的部分：

* 我們使用 ES6 computed property 語法，所以我們可以把 `state[action.reddit]` 和 `Object.assign()` 更新成一個更簡潔的方式。這樣：

    ```js
    return Object.assign({}, state, {
      [action.reddit]: posts(state[action.reddit], action)
    });
    ```
  等同於：

  ```js
    let nextState = {};
    nextState[action.reddit] = posts(state[action.reddit], action);
    return Object.assign({}, state, nextState);
  ```
* 我們把 `posts(state, action)` 抽出來管理具體的 post 清單的 state。這只是 [reducer composition](../basics/Reducers.md#splitting-reducers)！這是我們選擇用來把 reducer 拆分成更小的 reducers 的方式，而在這個案例中，我們把在物件中更新項目的工作委派給 `posts` reducer。[real world example](../introduction/Examples.html#real-world) 更進一步，展示了如何建立一個 reducer factory 來參數化 pagination reducers。

請記得 reducers 只是些 functions，所以你可以盡你所能舒適的使用 functional composition 和 higher-order functions。

## 非同步的 Action Creators

<<<<<<< HEAD
最後，我們要如何一起使用我們[之前定義的](#synchronous-action-creators)同步的 action creators 和網路請求呢？用 Redux 要做到這個的標準方式是使用 [Redux Thunk middleware](https://github.com/gaearon/redux-thunk)。它屬於一個獨立的套件，叫做 `redux-thunk`。我們[晚點](Middleware.md)會解釋 middleware 一般來說是如何運作的；現在，你只有一件重要的事必需知道：藉由使用這個特定的 middleware，action creator 可以回傳一個 function 來取代 action 物件。這樣的話，function creator 就變成一個 [thunk](https://en.wikipedia.org/wiki/Thunk)。

當一個 function creator 回傳一個 function 的時候，這個 function 將會被 Redux Thunk middleware 執行。這個 function 不需要是 pure 的；因此它被允許一些有 side effects 的動作，包括執行非同步的 API 呼叫。這個 function 也可以 dispatch actions—像是那些我們之前定義的同步 actions。
=======
Finally, how do we use the synchronous action creators we [defined earlier](#synchronous-action-creators) together with network requests? The standard way to do it with Redux is to use the [Redux Thunk middleware](https://github.com/gaearon/redux-thunk). It comes in a separate package called `redux-thunk`. We’ll explain how middleware works in general [later](Middleware.md); for now, there is just one important thing you need to know: by using this specific middleware, an action creator can return a function instead an action object. This way, the action creator becomes a [thunk](https://en.wikipedia.org/wiki/Thunk).

When an action creator returns a function, that function will get executed by the Redux Thunk middleware. This function doesn’t need to be pure; it is thus allowed to have side effects, including executing asynchronous API calls. The function can also dispatch actions—like those synchronous actions we defined earlier.
>>>>>>> 39072e3a

我們仍然可以把 這些特別的 thunk action creators 定義在我們的 `actions.js` 檔案中：

#### `actions.js`

```js
import fetch from 'isomorphic-fetch';

export const REQUEST_POSTS = 'REQUEST_POSTS';
function requestPosts(reddit) {
  return {
    type: REQUEST_POSTS,
    reddit
  };
}

export const RECEIVE_POSTS = 'RECEIVE_POSTS'
function receivePosts(reddit, json) {
  return {
    type: RECEIVE_POSTS,
    reddit,
    posts: json.data.children.map(child => child.data),
    receivedAt: Date.now()
  };
}

// 迎接我們的第一個 thunk action creator！
// 雖然它裡面不一樣，不過你可以就像其他的 action creator 一般使用它：
// store.dispatch(fetchPosts('reactjs'));

export function fetchPosts(reddit) {

  // Thunk middleware 知道如何去處理 functions。
  // 它把 dispatch method 作為參數傳遞給 function，
  // 因此讓它可以自己 dispatch actions。

  return function (dispatch) {

    // 第一個 dispatch：更新應用程式 state 以告知
    // API 呼叫開始了。

    dispatch(requestPosts(reddit));

    // 被 thunk middleware 呼叫的 function 可以回傳一個值，
    // 那會被傳遞作為 dispatch method 的回傳值。

    // 在這個案例中，我們回傳一個 promise 以等待。
    // 這不是 thunk middleware 所必須的，不過這樣對我們來說很方便。

    return fetch(`http://www.reddit.com/r/${reddit}.json`)
      .then(response => response.json())
      .then(json =>

        // 我們可以 dispatch 許多次！
        // 在這裡，我們用 API 呼叫的結果來更新應用程式的 state。

        dispatch(receivePosts(reddit, json))
      );

<<<<<<< HEAD
      // 注意：在一個真實世界中的應用程式，你也會想要
      // 捕捉任何網路呼叫中的錯誤。
=======
      // In a real world app, you also want to
      // catch any error in the network call.
>>>>>>> 39072e3a
  };
}
```

>##### 關於 `fetch` 的附註

>在範例中，我們使用 [`fetch` API](https://developer.mozilla.org/en/docs/Web/API/Fetch_API)。它是一個用來建立網路請求的新 API，取代 `XMLHttpRequest` 最常見的需求。因為大部份的瀏覽器還沒有原生的支援它，我們建議你使用 [`isomorphic-fetch`](https://github.com/matthew-andrews/isomorphic-fetch) library：

>```js
// 在每一個你使用 `fetch` 的檔案做這個
>import fetch from 'isomorphic-fetch';
>```

>內部機制中，它在客戶端上會使用 [`whatwg-fetch` polyfill](https://github.com/github/fetch)，而在伺服器上會使用 [`node-fetch`](https://github.com/bitinn/node-fetch)，所以如果你把應用程式改變成 [universal](https://medium.com/@mjackson/universal-javascript-4761051b7ae9) 的，不需要改變任何的 API 呼叫。

>要注意，所有的 `fetch` polyfill 都假設已經有一個 [Promise](https://developer.mozilla.org/en-US/docs/Web/JavaScript/Reference/Global_Objects/Promise) polyfill。要確保你有一個 Promise polyfill 的最簡單的方式，是在你的進入點任何其他的程式碼執行之前啟用 Babel 的 ES6 polyfill：

>```js
>// 在你的應用程式任何其他的程式碼之前做一次這個
>import 'babel-core/polyfill';
>```

我們要如何把 Redux Thunk middleware 加進 dispatch 機制裡？我們使用 Redux 裡的 [`applyMiddleware()`](../api/applyMiddleware.md) method，如下所示：

#### `index.js`

```js
import thunkMiddleware from 'redux-thunk';
import createLogger from 'redux-logger';
import { createStore, applyMiddleware } from 'redux';
import { selectReddit, fetchPosts } from './actions';
import rootReducer from './reducers';

const loggerMiddleware = createLogger();

const createStoreWithMiddleware = applyMiddleware(
<<<<<<< HEAD
  thunkMiddleware, // 讓我們來 dispatch() functions
  logger // 巧妙的 middleware，用來 logs actions
=======
  thunkMiddleware, // lets us dispatch() functions
  loggerMiddleware // neat middleware that logs actions
>>>>>>> 39072e3a
)(createStore);

const store = createStoreWithMiddleware(rootReducer);

store.dispatch(selectReddit('reactjs'));
store.dispatch(fetchPosts('reactjs')).then(() =>
  console.log(store.getState())
);
```

有關 thunks 的好處是，它們可以 dispatch 其他 thunk 的結果：

#### `actions.js`

```js
import fetch from 'isomorphic-fetch';

export const REQUEST_POSTS = 'REQUEST_POSTS';
function requestPosts(reddit) {
  return {
    type: REQUEST_POSTS,
    reddit
  };
}

export const RECEIVE_POSTS = 'RECEIVE_POSTS'
function receivePosts(reddit, json) {
  return {
    type: RECEIVE_POSTS,
    reddit,
    posts: json.data.children.map(child => child.data),
    receivedAt: Date.now()
  };
}

function fetchPosts(reddit) {
  return dispatch => {
    dispatch(requestPosts(reddit));
    return fetch(`http://www.reddit.com/r/${reddit}.json`)
      .then(response => response.json())
      .then(json => dispatch(receivePosts(reddit, json)));
  };
}

function shouldFetchPosts(state, reddit) {
  const posts = state.postsByReddit[reddit];
  if (!posts) {
    return true;
  } else if (posts.isFetching) {
    return false;
  } else {
    return posts.didInvalidate;
  }
}

export function fetchPostsIfNeeded(reddit) {

  // 記住，function 也會收到 getState()，
  // 它讓你選擇下一個要 dispatch 什麼。

  // 如果被快取的值已經是可用的話，
  // 這對於避免網路請求很有用。

  return (dispatch, getState) => {
    if (shouldFetchPosts(getState(), reddit)) {
      // 從 thunk Dispatch 一個 thunk！
      return dispatch(fetchPosts(reddit));
    } else {
      // 讓呼叫的程式碼知道沒有東西要等待了。
      return Promise.resolve();
    }
  };
}
```

這讓我們可以漸漸的撰寫更複雜的非同步控制流程，而使用的程式碼卻可以保持幾乎一樣：

#### `index.js`

```js
store.dispatch(fetchPostsIfNeeded('reactjs')).then(() =>
  console.log(store.getState());
);
```

>##### 關於伺服器 Rendering 的附註

>Async action creators 對伺服器 rendering 特別方便。你可以建立一個 store，dispatch 一個單一的 async action creator，它會 dispatches 其他的 async action creators 來為整個應用程式抓取資料，並在 Promise 回傳之後才 render，這樣就完成了。接著你 rendering 之前需要的 state 將必須被 hydrated 到你的 store。

[Thunk middleware](https://github.com/gaearon/redux-thunk) 不是在 Redux 中協調 asynchronous actions 的唯一方式。你可以使用 [redux-promise](https://github.com/acdlite/redux-promise) 或 [redux-promise-middleware](https://github.com/pburtchaell/redux-promise-middleware) 來 dispatch Promises 取代 functions。你可以藉由 [redux-rx](https://github.com/acdlite/redux-rx) dispatch Observables。你甚至可以撰寫一個客製化的 middleware 來描述你的 API 呼叫，像是 [real world example](../introduction/Examples.html#real-world) 做的那樣。你可以自由地嘗試幾個選項，選擇一個你喜歡的慣例，並遵守它，無論有沒有使用 middleware。

## 連結到 UI

Dispatching async actions 跟 dispatching 同步的 actions 沒有什麼不同，所以我們不會詳細討論這個。查看[搭配 React 運用](../basics/UsageWithReact.md)了解有關結合 Redux 與 React components 的介紹。查看[範例：Reddit API](ExampleRedditAPI.md)來取得在這個範例中討論的完整原始碼。

## 下一步

查看[非同步資料流](AsyncFlow.md)回顧一下 async actions 如何融入 Redux 資料流。<|MERGE_RESOLUTION|>--- conflicted
+++ resolved
@@ -293,15 +293,9 @@
 
 ## 非同步的 Action Creators
 
-<<<<<<< HEAD
 最後，我們要如何一起使用我們[之前定義的](#synchronous-action-creators)同步的 action creators 和網路請求呢？用 Redux 要做到這個的標準方式是使用 [Redux Thunk middleware](https://github.com/gaearon/redux-thunk)。它屬於一個獨立的套件，叫做 `redux-thunk`。我們[晚點](Middleware.md)會解釋 middleware 一般來說是如何運作的；現在，你只有一件重要的事必需知道：藉由使用這個特定的 middleware，action creator 可以回傳一個 function 來取代 action 物件。這樣的話，function creator 就變成一個 [thunk](https://en.wikipedia.org/wiki/Thunk)。
 
-當一個 function creator 回傳一個 function 的時候，這個 function 將會被 Redux Thunk middleware 執行。這個 function 不需要是 pure 的；因此它被允許一些有 side effects 的動作，包括執行非同步的 API 呼叫。這個 function 也可以 dispatch actions—像是那些我們之前定義的同步 actions。
-=======
-Finally, how do we use the synchronous action creators we [defined earlier](#synchronous-action-creators) together with network requests? The standard way to do it with Redux is to use the [Redux Thunk middleware](https://github.com/gaearon/redux-thunk). It comes in a separate package called `redux-thunk`. We’ll explain how middleware works in general [later](Middleware.md); for now, there is just one important thing you need to know: by using this specific middleware, an action creator can return a function instead an action object. This way, the action creator becomes a [thunk](https://en.wikipedia.org/wiki/Thunk).
-
-When an action creator returns a function, that function will get executed by the Redux Thunk middleware. This function doesn’t need to be pure; it is thus allowed to have side effects, including executing asynchronous API calls. The function can also dispatch actions—like those synchronous actions we defined earlier.
->>>>>>> 39072e3a
+當一個 action creator 回傳一個 function 的時候，這個 function 將會被 Redux Thunk middleware 執行。這個 function 不需要是 pure 的；因此它被允許一些有 side effects 的動作，包括執行非同步的 API 呼叫。這個 function 也可以 dispatch actions—像是那些我們之前定義的同步 actions。
 
 我們仍然可以把 這些特別的 thunk action creators 定義在我們的 `actions.js` 檔案中：
 
@@ -361,13 +355,8 @@
         dispatch(receivePosts(reddit, json))
       );
 
-<<<<<<< HEAD
-      // 注意：在一個真實世界中的應用程式，你也會想要
+      // 在一個真實世界中的應用程式，你也會想要
       // 捕捉任何網路呼叫中的錯誤。
-=======
-      // In a real world app, you also want to
-      // catch any error in the network call.
->>>>>>> 39072e3a
   };
 }
 ```
@@ -404,13 +393,8 @@
 const loggerMiddleware = createLogger();
 
 const createStoreWithMiddleware = applyMiddleware(
-<<<<<<< HEAD
   thunkMiddleware, // 讓我們來 dispatch() functions
-  logger // 巧妙的 middleware，用來 logs actions
-=======
-  thunkMiddleware, // lets us dispatch() functions
-  loggerMiddleware // neat middleware that logs actions
->>>>>>> 39072e3a
+  loggerMiddleware // 巧妙的 middleware，用來 logs actions
 )(createStore);
 
 const store = createStoreWithMiddleware(rootReducer);
