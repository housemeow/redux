# Async Actions

在[基礎教學](../basics/README.md)中，我們建立了一個簡單的 todo 應用程式。它完全是同步的。每次 action 被 dispatched，state 都會立刻被更新。

在這份教學中，我們將會建立一個不同而且非同步的應用程式。它將會使用 Reddit API 針對選擇的 subreddit 來顯示現在的頭條新聞。如何讓非同步與 Redux 資料流結合呢？

## Actions

當你呼叫一個非同步 API，有兩個關鍵的時刻：你開始呼叫的的時候，以及當你收到回應 (或是逾時) 的時候。

這兩個時刻通常都可以要求改變應用程式的 state；要做到這一點，你需要 dispatch 會被 reducers 同步處理的一般 actions。通常，針對任何一個 API 請求你會需要 dispatch 至少三個不同種類的 actions：

* **一個告知 reducers 請求開始的 action。**

  reducers 可以藉由打開 state 裡的 `isFetching` flag 來處理這個 action。這樣 UI 就知道是時候顯示一個 spinner 了。

* **一個告知 reducers 請求成功完成的 action。**

  reducers 可以藉由把新的資料合併到它們管理的 state 裡並重置 `isFetching` 屬性來處理這個 action。UI 將會把 spinner 隱藏，並顯示抓回來的資料。

* **一個告知 reducers 請求失敗的 action。**

  reducers 可以藉由重置 `isFetching` 屬性來處理這個 action。也許，有些 reducers 也會想要儲存錯誤訊息，這樣 UI 就可以顯示它。

你可以在 actions 裡使用一個專用的 `status` 屬性：

```js
{ type: 'FETCH_POSTS' }
{ type: 'FETCH_POSTS', status: 'error', error: 'Oops' }
{ type: 'FETCH_POSTS', status: 'success', response: { ... } }
```

或者你也可以為它們定義不同的 types：

```js
{ type: 'FETCH_POSTS_REQUEST' }
{ type: 'FETCH_POSTS_FAILURE', error: 'Oops' }
{ type: 'FETCH_POSTS_SUCCESS', response: { ... } }
```

無論要選擇使用單一一個 action type 與 flags，或是選擇多種 action types，這都取決於你。這是一個你需要跟你的團隊一起決定的慣例。多種的 types 出現錯誤的空間更小，不過如果你使用像是 [redux-actions](https://github.com/acdlite/redux-actions) 之類的 helper library 來產生 action creators 和 reducers 的話，這不會是個問題。

無論你選擇怎樣的慣例，請在整個應用程式中貫徹下去。
在這份教學中，我們將會使用不同的 types。

## 同步的 Action Creators

<<<<<<< HEAD
讓我們開始定義幾個在範例應用程式中需要的同步 action types 和 action creators。在這裡，使用者可以選擇顯示一個 reddit：
=======
Let’s start by defining the several synchronous action types and action creators we need in our example app. Here, the user can select a subreddit to display:
>>>>>>> c5d9a8a1

#### `actions.js`

```js
export const SELECT_SUBREDDIT = 'SELECT_SUBREDDIT'

export function selectSubreddit(subreddit) {
  return {
    type: SELECT_SUBREDDIT,
    subreddit
  }
}
```

他們也可以按下「刷新」按鈕來更新它：

```js
export const INVALIDATE_SUBREDDIT = 'INVALIDATE_SUBREDDIT'

export function invalidateSubreddit(subreddit) {
  return {
    type: INVALIDATE_SUBREDDIT,
    subreddit
  }
}
```

有一些 actions 是藉由使用者互動來控制。我們也會有其他種類藉由網路請求控制的 action。我們之後將會看到要如何 dispatch 它們，但現在，我們只想要定義它們。

<<<<<<< HEAD
當該是時候針對 reddit 抓取 posts 時，我們會 dispatch 一個 `REQUEST_POSTS` action：
=======
When it’s time to fetch the posts for some subreddit, we will dispatch a `REQUEST_POSTS` action:
>>>>>>> c5d9a8a1

```js
export const REQUEST_POSTS = 'REQUEST_POSTS'

export function requestPosts(subreddit) {
  return {
    type: REQUEST_POSTS,
    subreddit
  }
}
```

<<<<<<< HEAD
把 `SELECT_REDDIT` 和 `INVALIDATE_REDDIT` 分開對它來說是非常重要的。當它們可能一個發生在另一個之後，而隨著應用程式變得更複雜，你可能會想要針對使用者的動作獨立的抓取一些資料 (舉例來說，預先抓取最有人氣的 reddits，或是在一段時間之後刷新舊的資料)。你可能還需要對應 route 的改變去抓取資料，所以在初期就把抓取資料跟 一些特定的 UI 事件耦合在一起不是很明智。
=======
It is important for it to be separate from `SELECT_SUBREDDIT` or `INVALIDATE_SUBREDDIT`. While they may occur one after another, as the app grows more complex, you might want to fetch some data independently of the user action (for example, to prefetch the most popular subreddits, or to refresh stale data once in a while). You may also want to fetch in response to a route change, so it’s not wise to couple fetching to some particular UI event early on.
>>>>>>> c5d9a8a1

最後，當網路請求傳回來時，我們會 dispatch `RECEIVE_POSTS`：

```js
export const RECEIVE_POSTS = 'RECEIVE_POSTS'

export function receivePosts(subreddit, json) {
  return {
    type: RECEIVE_POSTS,
    subreddit,
    posts: json.data.children.map(child => child.data),
    receivedAt: Date.now()
  }
}
```

這些就是我們現在需要知道的。可以隨著網路請求一併 dispatch 這些 actions 的特別機制將會在之後討論。

>##### 關於錯誤處理的附註

<<<<<<< HEAD
>在一個真實的應用程式中，你也會想要在請求失敗時 dispatch 一個 action。我們不會在這份教學中實作錯誤處理，不過 [real world example](../introduction/Examples.md#real-world) 展示了其中一個可行的方法。
=======
>In a real app, you’d also want to dispatch an action on request failure. We won’t implement error handling in this tutorial, but the [real world example](../introduction/Examples.html#real-world) shows one of the possible approaches.
>>>>>>> c5d9a8a1

## 設計 State 的形狀

就像在基礎教學中一樣，你會需要在倉促的開始實作之前，先[設計應用程式 state 的形狀](../basics/Reducers.md#designing-the-state-shape)。有了非同步的程式碼，會有更多 state 要關照，所以我們需要把它完整思考過一遍。

這個部分常常讓初學者困惑，因為要用什麼資訊來描述一個非同步的應用程式的 state，還有要如何在單一一個 tree 上組織它不是一開始就很明顯。

我們會先從最常見的使用案例開始：清單。網頁應用程式時常會顯示一些東西的清單。例如：posts 的清單、朋友的清單。 你會需要弄清楚你的應用程式可以顯示什麼類型的清單。你想要把它們分別儲存在 state 裡，因為這樣你可以快取它們而且只在需要時才重新抓取資料。

這就是我們的「Reddit 頭條新聞」應用程式的 state 形狀可能會看起來的樣子：

```js
{
  selectedSubreddit: 'frontend',
  postsBySubreddit: {
    frontend: {
      isFetching: true,
      didInvalidate: false,
      items: []
    },
    reactjs: {
      isFetching: false,
      didInvalidate: false,
      lastUpdated: 1439478405547,
      items: [
        {
          id: 42,
          title: 'Confusion about Flux and Relay'
        }, 
        {
          id: 500,
          title: 'Creating a Simple Application Using React JS and Flux Architecture'
        }
      ]
    }
  }
}
```

這裡有幾個重要的點：

* 我們分別的儲存每一個 subreddit 的資訊，所以我們可以快取每一個 subreddit。當使用者第二次在它們之間切換，將會即時更新，而且除非我們想要不然我們不需要重新抓取資料。不要擔心這些東西全部都會在記憶體裡：除非你正在處理數以萬計的項目，並且你的使用者不太關閉 tab，不然你完全不需要用任何方式清除他們。

* 針對每一個項目清單，你會想儲存一個 `isFetching` 屬性來顯示 spinner，`didInvalidate` 讓你可以在資料已經過時的時候再去觸發更新它，`lastUpdated` 讓你知道最後一次抓取資料的時間，還有 `items` 它們自己。在一個真實的應用程式中，你也會想要儲存 pagination state 像是 `fetchedPageCount` 和 `nextPageUrl`。

>##### 關於巢狀 Entities 的附註

>在這個範例中，我們把收到的項目跟 pagination 資訊儲存在一起。但是，如果你有巢狀且互相參考的 entities，或是如果你讓使用者可以編輯項目，那這個方法不會運作得很好。試想如果使用者想要去編輯一個抓回來的 post，但是這個 post 被複製到 state tree 中的好幾個地方。實作這個將會非常痛苦。

<<<<<<< HEAD
>如果你有巢狀的 entities，或是如果你讓使用者可以編輯接收到的項目，你應該把它們分別保存在 state 中，就像它是一個資料庫。在 pagination 資訊中，你只會藉由它們的 IDs 來參考它們。這使你能讓它們始終保持更新到最新狀態。[real world example](../introduction/Examples.md#real-world) 展示了這個方法，並使用了 [normalizr](https://github.com/gaearon/normalizr) 來正規化巢狀的 API 回應。用這個方法，你的 state 可能會看起來像這樣：
=======
>If you have nested entities, or if you let users edit received entities, you should keep them separately in the state as if it was a database. In pagination information, you would only refer to them by their IDs. This lets you always keep them up to date. The [real world example](../introduction/Examples.html#real-world) shows this approach, together with [normalizr](https://github.com/gaearon/normalizr) to normalize the nested API responses. With this approach, your state might look like this:
>>>>>>> c5d9a8a1

>```js
> {
>   selectedSubreddit: 'frontend',
>   entities: {
>     users: {
>       2: {
>         id: 2,
>         name: 'Andrew'
>       }
>     },
>     posts: {
>       42: {
>         id: 42,
>         title: 'Confusion about Flux and Relay',
>         author: 2
>       },
>       100: {
>         id: 100,
>         title: 'Creating a Simple Application Using React JS and Flux Architecture',
>         author: 2
>       }
>     }
>   },
>   postsBySubreddit: {
>     frontend: {
>       isFetching: true,
>       didInvalidate: false,
>       items: []
>     },
>     reactjs: {
>       isFetching: false,
>       didInvalidate: false,
>       lastUpdated: 1439478405547,
>       items: [ 42, 100 ]
>     }
>   }
> }
>```

>在這份教學中，我們不會把 entities 正規化，不過針對一個更動態的應用程式，你應該考慮這樣做。

## 處理 Actions

在走進把 dispatching actions 和網路請求結合的細節之前，我們將會撰寫 reducers 給我們上面定義的 actions。

>##### 關於 Reducer Composition 的附註

> 這裡，我們假設你已經了解藉由 [`combineReducers()`](../api/combineReducers.md) 來做 reducer composition，它被描述在[基礎教學](../basics/README.md)的[拆分 Reducers](../basics/Reducers.md#splitting-reducers) 章節中。如果你不了解，請[先閱讀它](../basics/Reducers.md#splitting-reducers)。

#### `reducers.js`

```js
import { combineReducers } from 'redux'
import {
  SELECT_SUBREDDIT, INVALIDATE_SUBREDDIT,
  REQUEST_POSTS, RECEIVE_POSTS
} from '../actions'

function selectedSubreddit(state = 'reactjs', action) {
  switch (action.type) {
    case SELECT_SUBREDDIT:
      return action.subreddit
    default:
      return state
  }
}

function posts(state = {
  isFetching: false,
  didInvalidate: false,
  items: []
}, action) {
  switch (action.type) {
    case INVALIDATE_SUBREDDIT:
      return Object.assign({}, state, {
        didInvalidate: true
      })
    case REQUEST_POSTS:
      return Object.assign({}, state, {
        isFetching: true,
        didInvalidate: false
      })
    case RECEIVE_POSTS:
      return Object.assign({}, state, {
        isFetching: false,
        didInvalidate: false,
        items: action.posts,
        lastUpdated: action.receivedAt
      })
    default:
      return state
  }
}

function postsBySubreddit(state = {}, action) {
  switch (action.type) {
    case INVALIDATE_SUBREDDIT:
    case RECEIVE_POSTS:
    case REQUEST_POSTS:
      return Object.assign({}, state, {
        [action.subreddit]: posts(state[action.subreddit], action)
      })
    default:
      return state
  }
}

const rootReducer = combineReducers({
  postsBySubreddit,
  selectedSubreddit
})

export default rootReducer
```

在這份程式碼中，有兩個有趣的部分：

<<<<<<< HEAD
* 我們使用 ES6 computed property 語法，所以我們可以把 `state[action.reddit]` 和 `Object.assign()` 更新成一個更簡潔的方式。這樣：
=======
* We use ES6 computed property syntax so we can update `state[action.subreddit]` with `Object.assign()` in a terse way. This:
>>>>>>> c5d9a8a1

  ```js
  return Object.assign({}, state, {
    [action.subreddit]: posts(state[action.subreddit], action)
  })
  ```
  等同於：

  ```js
  let nextState = {}
  nextState[action.subreddit] = posts(state[action.subreddit], action)
  return Object.assign({}, state, nextState)
  ```
<<<<<<< HEAD
* 我們把 `posts(state, action)` 抽出來管理具體的 post 清單的 state。這只是 [reducer composition](../basics/Reducers.md#splitting-reducers)！這是我們選擇用來把 reducer 拆分成更小的 reducers 的方式，而在這個案例中，我們把在物件中更新項目的工作委派給 `posts` reducer。[real world example](../introduction/Examples.md#real-world) 更進一步，展示了如何建立一個 reducer factory 來參數化 pagination reducers。
=======
* We extracted `posts(state, action)` that manages the state of a specific post list. This is just [reducer composition](../basics/Reducers.md#splitting-reducers)! It is our choice how to split the reducer into smaller reducers, and in this case, we’re delegating updating items inside an object to a `posts` reducer. The [real world example](../introduction/Examples.html#real-world) goes even further, showing how to create a reducer factory for parameterized pagination reducers.
>>>>>>> c5d9a8a1

請記得 reducers 只是些 functions，所以你可以盡你所能舒適的使用 functional composition 和 higher-order functions。

## 非同步的 Action Creators

最後，我們要如何一起使用我們[之前定義的](#synchronous-action-creators)同步的 action creators 和網路請求呢？用 Redux 要做到這個的標準方式是使用 [Redux Thunk middleware](https://github.com/gaearon/redux-thunk)。它屬於一個獨立的套件，叫做 `redux-thunk`。我們[晚點](Middleware.md)會解釋 middleware 一般來說是如何運作的；現在，你只有一件重要的事必需知道：藉由使用這個特定的 middleware，action creator 可以回傳一個 function 來取代 action 物件。這樣的話，function creator 就變成一個 [thunk](https://en.wikipedia.org/wiki/Thunk)。

當一個 action creator 回傳一個 function 的時候，這個 function 將會被 Redux Thunk middleware 執行。這個 function 不需要是 pure 的；因此它被允許一些有 side effects 的動作，包括執行非同步的 API 呼叫。這個 function 也可以 dispatch actions—像是那些我們之前定義的同步 actions。

我們仍然可以把 這些特別的 thunk action creators 定義在我們的 `actions.js` 檔案中：

#### `actions.js`

```js
import fetch from 'isomorphic-fetch'

export const REQUEST_POSTS = 'REQUEST_POSTS'
function requestPosts(subreddit) {
  return {
    type: REQUEST_POSTS,
    subreddit
  }
}

export const RECEIVE_POSTS = 'RECEIVE_POSTS'
function receivePosts(subreddit, json) {
  return {
    type: RECEIVE_POSTS,
    subreddit,
    posts: json.data.children.map(child => child.data),
    receivedAt: Date.now()
  }
}

// 迎接我們的第一個 thunk action creator！
// 雖然它裡面不一樣，不過你可以就像其他的 action creator 一般使用它：
// store.dispatch(fetchPosts('reactjs'))

export function fetchPosts(subreddit) {

  // Thunk middleware 知道如何去處理 functions。
  // 它把 dispatch method 作為參數傳遞給 function，
  // 因此讓它可以自己 dispatch actions。

  return function (dispatch) {

    // 第一個 dispatch：更新應用程式 state 以告知
    // API 呼叫開始了。

    dispatch(requestPosts(subreddit))

    // 被 thunk middleware 呼叫的 function 可以回傳一個值，
    // 那會被傳遞作為 dispatch method 的回傳值。

    // 在這個案例中，我們回傳一個 promise 以等待。
    // 這不是 thunk middleware 所必須的，不過這樣對我們來說很方便。

    return fetch(`http://www.reddit.com/r/${subreddit}.json`)
      .then(response => response.json())
      .then(json =>

        // 我們可以 dispatch 許多次！
        // 在這裡，我們用 API 呼叫的結果來更新應用程式的 state。

        dispatch(receivePosts(subreddit, json))
      )

      // 在一個真實世界中的應用程式，你也會想要
      // 捕捉任何網路呼叫中的錯誤。
  }
}
```

>##### 關於 `fetch` 的附註

>在範例中，我們使用 [`fetch` API](https://developer.mozilla.org/en/docs/Web/API/Fetch_API)。它是一個用來建立網路請求的新 API，取代 `XMLHttpRequest` 最常見的需求。因為大部份的瀏覽器還沒有原生的支援它，我們建議你使用 [`isomorphic-fetch`](https://github.com/matthew-andrews/isomorphic-fetch) library：

>```js
// 在每一個你使用 `fetch` 的檔案做這個
>import fetch from 'isomorphic-fetch'
>```

>內部機制中，它在客戶端上會使用 [`whatwg-fetch` polyfill](https://github.com/github/fetch)，而在伺服器上會使用 [`node-fetch`](https://github.com/bitinn/node-fetch)，所以如果你把應用程式改變成 [universal](https://medium.com/@mjackson/universal-javascript-4761051b7ae9) 的，不需要改變任何的 API 呼叫。

>要注意，所有的 `fetch` polyfill 都假設已經有一個 [Promise](https://developer.mozilla.org/en-US/docs/Web/JavaScript/Reference/Global_Objects/Promise) polyfill。要確保你有一個 Promise polyfill 的最簡單的方式，是在你的進入點任何其他的程式碼執行之前啟用 Babel 的 ES6 polyfill：

>```js
>// 在你的應用程式任何其他的程式碼之前做一次這個
>import 'babel-core/polyfill'
>```

我們要如何把 Redux Thunk middleware 加進 dispatch 機制裡？我們使用 Redux 裡的 [`applyMiddleware()`](../api/applyMiddleware.md) method，如下所示：

#### `index.js`

```js
import thunkMiddleware from 'redux-thunk'
import createLogger from 'redux-logger'
import { createStore, applyMiddleware } from 'redux'
import { selectSubreddit, fetchPosts } from './actions'
import rootReducer from './reducers'

const loggerMiddleware = createLogger()

const createStoreWithMiddleware = applyMiddleware(
  thunkMiddleware, // 讓我們來 dispatch() functions
  loggerMiddleware // 巧妙的 middleware，用來 logs actions
)(createStore)

const store = createStoreWithMiddleware(rootReducer)

store.dispatch(selectSubreddit('reactjs'))
store.dispatch(fetchPosts('reactjs')).then(() =>
  console.log(store.getState())
)
```

有關 thunks 的好處是，它們可以 dispatch 其他 thunk 的結果：

#### `actions.js`

```js
import fetch from 'isomorphic-fetch'

export const REQUEST_POSTS = 'REQUEST_POSTS'
function requestPosts(subreddit) {
  return {
    type: REQUEST_POSTS,
    subreddit
  }
}

export const RECEIVE_POSTS = 'RECEIVE_POSTS'
function receivePosts(subreddit, json) {
  return {
    type: RECEIVE_POSTS,
    subreddit,
    posts: json.data.children.map(child => child.data),
    receivedAt: Date.now()
  }
}

function fetchPosts(subreddit) {
  return dispatch => {
    dispatch(requestPosts(subreddit))
    return fetch(`http://www.reddit.com/r/${subreddit}.json`)
      .then(response => response.json())
      .then(json => dispatch(receivePosts(subreddit, json)))
  }
}

function shouldFetchPosts(state, subreddit) {
  const posts = state.postsBySubreddit[subreddit]
  if (!posts) {
    return true
  } else if (posts.isFetching) {
    return false
  } else {
    return posts.didInvalidate
  }
}

export function fetchPostsIfNeeded(subreddit) {

  // 記住，function 也會收到 getState()，
  // 它讓你選擇下一個要 dispatch 什麼。

  // 如果被快取的值已經是可用的話，
  // 這對於避免網路請求很有用。

  return (dispatch, getState) => {
<<<<<<< HEAD
    if (shouldFetchPosts(getState(), reddit)) {
      // 從 thunk Dispatch 一個 thunk！
      return dispatch(fetchPosts(reddit))
=======
    if (shouldFetchPosts(getState(), subreddit)) {
      // Dispatch a thunk from thunk!
      return dispatch(fetchPosts(subreddit))
>>>>>>> c5d9a8a1
    } else {
      // 讓呼叫的程式碼知道沒有東西要等待了。
      return Promise.resolve()
    }
  }
}
```

這讓我們可以漸漸的撰寫更複雜的非同步控制流程，而使用的程式碼卻可以保持幾乎一樣：

#### `index.js`

```js
store.dispatch(fetchPostsIfNeeded('reactjs')).then(() =>
  console.log(store.getState())
)
```

>##### 關於伺服器 Rendering 的附註

<<<<<<< HEAD
>Async action creators 對伺服器 rendering 特別方便。你可以建立一個 store，dispatch 一個單一的 async action creator，它會 dispatches 其他的 async action creators 來為整個應用程式抓取資料，並在 Promise 回傳完成之後才 render。接著你 rendering 之前需要的 state 將必須被 hydrated 到你的 store。

[Thunk middleware](https://github.com/gaearon/redux-thunk) 不是在 Redux 中協調 asynchronous actions 的唯一方式。你可以使用 [redux-promise](https://github.com/acdlite/redux-promise) 或 [redux-promise-middleware](https://github.com/pburtchaell/redux-promise-middleware) 來 dispatch Promises 取代 functions。你可以藉由 [redux-rx](https://github.com/acdlite/redux-rx) dispatch Observables。你甚至可以撰寫一個客製化的 middleware 來描述你的 API 呼叫，像是 [real world example](../introduction/Examples.md#real-world) 做的那樣。你可以自由地嘗試幾個選項，選擇一個你喜歡的慣例，並遵守它，無論有沒有使用 middleware。
=======
>Async action creators are especially convenient for server rendering. You can create a store, dispatch a single async action creator that dispatches other async action creators to fetch data for a whole section of your app, and only render after the Promise it returns, completes. Then your store will already be hydrated with the state you need before rendering.

[Thunk middleware](https://github.com/gaearon/redux-thunk) isn’t the only way to orchestrate asynchronous actions in Redux. You can use [redux-promise](https://github.com/acdlite/redux-promise) or [redux-promise-middleware](https://github.com/pburtchaell/redux-promise-middleware) to dispatch Promises instead of functions. You can dispatch Observables with [redux-rx](https://github.com/acdlite/redux-rx). You can even write a custom middleware to describe calls to your API, like the [real world example](../introduction/Examples.html#real-world) does. It is up to you to try a few options, choose a convention you like, and follow it, whether with, or without the middleware.
>>>>>>> c5d9a8a1

## 連結到 UI

Dispatching async actions 跟 dispatching 同步的 actions 沒有什麼不同，所以我們不會詳細討論這個。查看[搭配 React 運用](../basics/UsageWithReact.md)了解有關結合 Redux 與 React components 的介紹。查看[範例：Reddit API](ExampleRedditAPI.md)來取得在這個範例中討論的完整原始碼。

## 下一步

查看[非同步資料流](AsyncFlow.md)回顧一下 async actions 如何融入 Redux 資料流。<|MERGE_RESOLUTION|>--- conflicted
+++ resolved
@@ -45,11 +45,7 @@
 
 ## 同步的 Action Creators
 
-<<<<<<< HEAD
-讓我們開始定義幾個在範例應用程式中需要的同步 action types 和 action creators。在這裡，使用者可以選擇顯示一個 reddit：
-=======
-Let’s start by defining the several synchronous action types and action creators we need in our example app. Here, the user can select a subreddit to display:
->>>>>>> c5d9a8a1
+讓我們開始定義幾個在範例應用程式中需要的同步 action types 和 action creators。在這裡，使用者可以選擇顯示一個 subreddit：
 
 #### `actions.js`
 
@@ -79,11 +75,7 @@
 
 有一些 actions 是藉由使用者互動來控制。我們也會有其他種類藉由網路請求控制的 action。我們之後將會看到要如何 dispatch 它們，但現在，我們只想要定義它們。
 
-<<<<<<< HEAD
-當該是時候針對 reddit 抓取 posts 時，我們會 dispatch 一個 `REQUEST_POSTS` action：
-=======
-When it’s time to fetch the posts for some subreddit, we will dispatch a `REQUEST_POSTS` action:
->>>>>>> c5d9a8a1
+當是時候針對 subreddit 抓取 posts 時，我們會 dispatch 一個 `REQUEST_POSTS` action：
 
 ```js
 export const REQUEST_POSTS = 'REQUEST_POSTS'
@@ -96,11 +88,7 @@
 }
 ```
 
-<<<<<<< HEAD
-把 `SELECT_REDDIT` 和 `INVALIDATE_REDDIT` 分開對它來說是非常重要的。當它們可能一個發生在另一個之後，而隨著應用程式變得更複雜，你可能會想要針對使用者的動作獨立的抓取一些資料 (舉例來說，預先抓取最有人氣的 reddits，或是在一段時間之後刷新舊的資料)。你可能還需要對應 route 的改變去抓取資料，所以在初期就把抓取資料跟 一些特定的 UI 事件耦合在一起不是很明智。
-=======
-It is important for it to be separate from `SELECT_SUBREDDIT` or `INVALIDATE_SUBREDDIT`. While they may occur one after another, as the app grows more complex, you might want to fetch some data independently of the user action (for example, to prefetch the most popular subreddits, or to refresh stale data once in a while). You may also want to fetch in response to a route change, so it’s not wise to couple fetching to some particular UI event early on.
->>>>>>> c5d9a8a1
+把 `SELECT_SUBREDDIT` 和 `INVALIDATE_SUBREDDIT` 分開對它來說是非常重要的。當它們可能一個發生在另一個之後，而隨著應用程式變得更複雜，你可能會想要針對使用者的動作獨立的抓取一些資料 (舉例來說，預先抓取最有人氣的 subreddits，或是在一段時間之後刷新舊的資料)。你可能還需要對應 route 的改變去抓取資料，所以在初期就把抓取資料跟 一些特定的 UI 事件耦合在一起不是很明智。
 
 最後，當網路請求傳回來時，我們會 dispatch `RECEIVE_POSTS`：
 
@@ -121,11 +109,7 @@
 
 >##### 關於錯誤處理的附註
 
-<<<<<<< HEAD
->在一個真實的應用程式中，你也會想要在請求失敗時 dispatch 一個 action。我們不會在這份教學中實作錯誤處理，不過 [real world example](../introduction/Examples.md#real-world) 展示了其中一個可行的方法。
-=======
->In a real app, you’d also want to dispatch an action on request failure. We won’t implement error handling in this tutorial, but the [real world example](../introduction/Examples.html#real-world) shows one of the possible approaches.
->>>>>>> c5d9a8a1
+>在一個真實的應用程式中，你也會想要在請求失敗時 dispatch 一個 action。我們不會在這份教學中實作錯誤處理，不過 [real world example](../introduction/Examples.html#real-world) 展示了其中一個可行的方法。
 
 ## 設計 State 的形狀
 
@@ -175,11 +159,7 @@
 
 >在這個範例中，我們把收到的項目跟 pagination 資訊儲存在一起。但是，如果你有巢狀且互相參考的 entities，或是如果你讓使用者可以編輯項目，那這個方法不會運作得很好。試想如果使用者想要去編輯一個抓回來的 post，但是這個 post 被複製到 state tree 中的好幾個地方。實作這個將會非常痛苦。
 
-<<<<<<< HEAD
->如果你有巢狀的 entities，或是如果你讓使用者可以編輯接收到的項目，你應該把它們分別保存在 state 中，就像它是一個資料庫。在 pagination 資訊中，你只會藉由它們的 IDs 來參考它們。這使你能讓它們始終保持更新到最新狀態。[real world example](../introduction/Examples.md#real-world) 展示了這個方法，並使用了 [normalizr](https://github.com/gaearon/normalizr) 來正規化巢狀的 API 回應。用這個方法，你的 state 可能會看起來像這樣：
-=======
->If you have nested entities, or if you let users edit received entities, you should keep them separately in the state as if it was a database. In pagination information, you would only refer to them by their IDs. This lets you always keep them up to date. The [real world example](../introduction/Examples.html#real-world) shows this approach, together with [normalizr](https://github.com/gaearon/normalizr) to normalize the nested API responses. With this approach, your state might look like this:
->>>>>>> c5d9a8a1
+>如果你有巢狀的 entities，或是如果你讓使用者可以編輯接收到的項目，你應該把它們分別保存在 state 中，就像它是一個資料庫。在 pagination 資訊中，你只會藉由它們的 IDs 來參考它們。這使你能讓它們始終保持更新到最新狀態。[real world example](../introduction/Examples.html#real-world) 展示了這個方法，並使用了 [normalizr](https://github.com/gaearon/normalizr) 來正規化巢狀的 API 回應。用這個方法，你的 state 可能會看起來像這樣：
 
 >```js
 > {
@@ -298,11 +278,7 @@
 
 在這份程式碼中，有兩個有趣的部分：
 
-<<<<<<< HEAD
-* 我們使用 ES6 computed property 語法，所以我們可以把 `state[action.reddit]` 和 `Object.assign()` 更新成一個更簡潔的方式。這樣：
-=======
-* We use ES6 computed property syntax so we can update `state[action.subreddit]` with `Object.assign()` in a terse way. This:
->>>>>>> c5d9a8a1
+* 我們使用 ES6 computed property 語法，所以我們可以把 `state[action.subreddit]` 和 `Object.assign()` 更新成一個更簡潔的方式。這樣：
 
   ```js
   return Object.assign({}, state, {
@@ -316,11 +292,7 @@
   nextState[action.subreddit] = posts(state[action.subreddit], action)
   return Object.assign({}, state, nextState)
   ```
-<<<<<<< HEAD
-* 我們把 `posts(state, action)` 抽出來管理具體的 post 清單的 state。這只是 [reducer composition](../basics/Reducers.md#splitting-reducers)！這是我們選擇用來把 reducer 拆分成更小的 reducers 的方式，而在這個案例中，我們把在物件中更新項目的工作委派給 `posts` reducer。[real world example](../introduction/Examples.md#real-world) 更進一步，展示了如何建立一個 reducer factory 來參數化 pagination reducers。
-=======
-* We extracted `posts(state, action)` that manages the state of a specific post list. This is just [reducer composition](../basics/Reducers.md#splitting-reducers)! It is our choice how to split the reducer into smaller reducers, and in this case, we’re delegating updating items inside an object to a `posts` reducer. The [real world example](../introduction/Examples.html#real-world) goes even further, showing how to create a reducer factory for parameterized pagination reducers.
->>>>>>> c5d9a8a1
+* 我們把 `posts(state, action)` 抽出來管理具體的 post 清單的 state。這只是 [reducer composition](../basics/Reducers.md#splitting-reducers)！這是我們選擇用來把 reducer 拆分成更小的 reducers 的方式，而在這個案例中，我們把在物件中更新項目的工作委派給 `posts` reducer。[real world example](../introduction/Examples.html#real-world) 更進一步，展示了如何建立一個 reducer factory 來參數化 pagination reducers。
 
 請記得 reducers 只是些 functions，所以你可以盡你所能舒適的使用 functional composition 和 higher-order functions。
 
@@ -492,15 +464,9 @@
   // 這對於避免網路請求很有用。
 
   return (dispatch, getState) => {
-<<<<<<< HEAD
-    if (shouldFetchPosts(getState(), reddit)) {
+    if (shouldFetchPosts(getState(), subreddit)) {
       // 從 thunk Dispatch 一個 thunk！
-      return dispatch(fetchPosts(reddit))
-=======
-    if (shouldFetchPosts(getState(), subreddit)) {
-      // Dispatch a thunk from thunk!
       return dispatch(fetchPosts(subreddit))
->>>>>>> c5d9a8a1
     } else {
       // 讓呼叫的程式碼知道沒有東西要等待了。
       return Promise.resolve()
@@ -521,15 +487,9 @@
 
 >##### 關於伺服器 Rendering 的附註
 
-<<<<<<< HEAD
->Async action creators 對伺服器 rendering 特別方便。你可以建立一個 store，dispatch 一個單一的 async action creator，它會 dispatches 其他的 async action creators 來為整個應用程式抓取資料，並在 Promise 回傳完成之後才 render。接著你 rendering 之前需要的 state 將必須被 hydrated 到你的 store。
-
-[Thunk middleware](https://github.com/gaearon/redux-thunk) 不是在 Redux 中協調 asynchronous actions 的唯一方式。你可以使用 [redux-promise](https://github.com/acdlite/redux-promise) 或 [redux-promise-middleware](https://github.com/pburtchaell/redux-promise-middleware) 來 dispatch Promises 取代 functions。你可以藉由 [redux-rx](https://github.com/acdlite/redux-rx) dispatch Observables。你甚至可以撰寫一個客製化的 middleware 來描述你的 API 呼叫，像是 [real world example](../introduction/Examples.md#real-world) 做的那樣。你可以自由地嘗試幾個選項，選擇一個你喜歡的慣例，並遵守它，無論有沒有使用 middleware。
-=======
->Async action creators are especially convenient for server rendering. You can create a store, dispatch a single async action creator that dispatches other async action creators to fetch data for a whole section of your app, and only render after the Promise it returns, completes. Then your store will already be hydrated with the state you need before rendering.
-
-[Thunk middleware](https://github.com/gaearon/redux-thunk) isn’t the only way to orchestrate asynchronous actions in Redux. You can use [redux-promise](https://github.com/acdlite/redux-promise) or [redux-promise-middleware](https://github.com/pburtchaell/redux-promise-middleware) to dispatch Promises instead of functions. You can dispatch Observables with [redux-rx](https://github.com/acdlite/redux-rx). You can even write a custom middleware to describe calls to your API, like the [real world example](../introduction/Examples.html#real-world) does. It is up to you to try a few options, choose a convention you like, and follow it, whether with, or without the middleware.
->>>>>>> c5d9a8a1
+>Async action creators 對伺服器 rendering 特別方便。你可以建立一個 store，dispatch 一個單一的 async action creator，它會 dispatches 其他的 async action creators 來為整個應用程式抓取資料，並在 Promise 回傳並完成之後才 render。接著你 rendering 之前需要的 state 將必須被 hydrated 到你的 store。
+
+[Thunk middleware](https://github.com/gaearon/redux-thunk) 不是在 Redux 中協調 asynchronous actions 的唯一方式。你可以使用 [redux-promise](https://github.com/acdlite/redux-promise) 或 [redux-promise-middleware](https://github.com/pburtchaell/redux-promise-middleware) 來 dispatch Promises 取代 functions。你可以藉由 [redux-rx](https://github.com/acdlite/redux-rx) dispatch Observables。你甚至可以撰寫一個客製化的 middleware 來描述你的 API 呼叫，像是 [real world example](../introduction/Examples.html#real-world) 做的那樣。你可以自由地嘗試幾個選項，選擇一個你喜歡的慣例，並遵守它，無論有沒有使用 middleware。
 
 ## 連結到 UI
 
