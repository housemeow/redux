# Async Actions

在[基礎教學](../basics/README.md)中，我們建立了一個簡單的 todo 應用程式。它完全是同步的。每次 action 被 dispatched，state 都會立刻被更新。

在這份教學中，我們將會建立一個不同而且非同步的應用程式。它將會使用 Reddit API 針對選擇的 subreddit 來顯示現在的頭條新聞。如何讓非同步與 Redux 資料流結合呢？

## Actions

當你呼叫一個非同步 API，有兩個關鍵的時刻：你開始呼叫的的時候，以及當你收到回應 (或是逾時) 的時候。

這兩個時刻通常都可以要求改變應用程式的 state；要做到這一點，你需要 dispatch 會被 reducers 同步處理的一般 actions。通常，針對任何一個 API 請求你會需要 dispatch 至少三個不同種類的 actions：

* **一個告知 reducers 請求開始的 action。**

  reducers 可以藉由打開 state 裡的 `isFetching` flag 來處理這個 action。這樣 UI 就知道是時候顯示一個 spinner 了。

* **一個告知 reducers 請求成功完成的 action。**

  reducers 可以藉由把新的資料合併到它們管理的 state 裡並重置 `isFetching` 屬性來處理這個 action。UI 將會把 spinner 隱藏，並顯示抓回來的資料。

* **一個告知 reducers 請求失敗的 action。**

  reducers 可以藉由重置 `isFetching` 屬性來處理這個 action。也許，有些 reducers 也會想要儲存錯誤訊息，這樣 UI 就可以顯示它。

你可以在 actions 裡使用一個專用的 `status` 屬性：

```js
{ type: 'FETCH_POSTS' }
{ type: 'FETCH_POSTS', status: 'error', error: 'Oops' }
{ type: 'FETCH_POSTS', status: 'success', response: { ... } }
```

或者你也可以為它們定義不同的 types：

```js
{ type: 'FETCH_POSTS_REQUEST' }
{ type: 'FETCH_POSTS_FAILURE', error: 'Oops' }
{ type: 'FETCH_POSTS_SUCCESS', response: { ... } }
```

無論要選擇使用單一一個 action type 與 flags，或是選擇多種 action types，這都取決於你。這是一個你需要跟你的團隊一起決定的慣例。多種的 types 出現錯誤的空間更小，不過如果你使用像是 [redux-actions](https://github.com/acdlite/redux-actions) 之類的 helper library 來產生 action creators 和 reducers 的話，這不會是個問題。

無論你選擇怎樣的慣例，請在整個應用程式中貫徹下去。
在這份教學中，我們將會使用不同的 types。

## 同步的 Action Creators

讓我們開始定義幾個在範例應用程式中需要的同步 action types 和 action creators。在這裡，使用者可以選擇顯示一個 reddit：

```js
export const SELECT_REDDIT = 'SELECT_REDDIT';

export function selectReddit(reddit) {
  return {
    type: SELECT_REDDIT,
    reddit
  };
}
```

他們也可以按下「刷新」按鈕來更新它：

```js
export const INVALIDATE_REDDIT = 'INVALIDATE_REDDIT';

export function invalidateReddit(reddit) {
  return {
    type: INVALIDATE_REDDIT,
    reddit
  };
}
```

有一些 actions 是藉由使用者互動來控制。我們也會有其他種類藉由網路請求控制的 action。我們之後將會看到要如何 dispatch 它們，但現在，我們只想要定義它們。

當該是時候針對 reddit 抓取 posts 時，我們會 dispatch 一個 `REQUEST_POSTS` action：

```js
export const REQUEST_POSTS = 'REQUEST_POSTS';

export function requestPosts(reddit) {
  return {
    type: REQUEST_POSTS,
    reddit
  };
}
```

把 `SELECT_REDDIT` 和 `INVALIDATE_REDDIT` 分開對它來說是非常重要的。當它們可能一個發生在另一個之後，而隨著應用程式變得更複雜，你可能會想要針對使用者的動作獨立的抓取一些資料 (舉例來說，預先抓取最有人氣的 reddits，或是在一段時間之後刷新舊的資料)。你可能還需要對應 route 的改變去抓取資料，所以在初期就把抓取資料跟 一些特定的 UI 事件耦合在一起不是很明智。

最後，當網路請求傳回來時，我們會 dispatch `RECEIVE_POSTS`：

```js
export const RECEIVE_POSTS = 'RECEIVE_POSTS';

export function receivePosts(reddit, json) {
  return {
    type: RECEIVE_POSTS,
    reddit,
    posts: json.data.children.map(child => child.data),
    receivedAt: Date.now()
  };
}
```

這些就是我們現在需要知道的。可以隨著網路請求一併 dispatch 這些 actions 的特別機制將會在之後討論。

>##### 關於錯誤處理的附註

>在一個真實的應用程式中，你也會想要在請求失敗時 dispatch 一個 action。我們不會在這份教學中實作錯誤處理，不過 [real world example](../introduction/Examples.html#real-world) 展示了其中一個可行的方法。

## 設計 State 的形狀

就像在基礎教學中一樣，你會需要在倉促的開始實作之前，先[設計應用程式 state 的形狀](../basics/Reducers.md#designing-the-state-shape)。有了非同步的程式碼，會有更多 state 要關照，所以我們需要把它完整思考過一遍。

這個部分常常讓初學者困惑，因為要用什麼資訊來描述一個非同步的應用程式的 state，還有要如何在單一一個 tree 上組織它不是一開始就很明顯。

我們會先從最常見的使用案例開始：清單。網頁應用程式時常會顯示一些東西的清單。例如：posts 的清單、朋友的清單。 你會需要弄清楚你的應用程式可以顯示什麼類型的清單。你想要把它們分別儲存在 state 裡，因為這樣你可以快取它們而且只在需要時才重新抓取資料。

這就是我們的「Reddit 頭條新聞」應用程式的 state 形狀可能會看起來的樣子：

```js
{
  selectedReddit: 'frontend',
  postsByReddit: {
    frontend: {
      isFetching: true,
      didInvalidate: false,
      items: []
    },
    reactjs: {
      isFetching: false,
      didInvalidate: false,
      lastUpdated: 1439478405547,
      items: [{
        id: 42,
        title: 'Confusion about Flux and Relay'
      }, {
        id: 500,
        title: 'Creating a Simple Application Using React JS and Flux Architecture'
      }]
    }
  }
}
```

這裡有幾個重要的點：

* 我們分別的儲存每一個 subreddit 的資訊，所以我們可以快取每一個 subreddit。當使用者第二次在它們之間切換，將會即時更新，而且除非我們想要不然我們不需要重新抓取資料。不要擔心這些東西全部都會在記憶體裡：除非你正在處理數以萬計的項目，並且你的使用者不太關閉 tab，不然你完全不需要用任何方式清除他們。

* 針對每一個項目清單，你會想儲存一個 `isFetching` 屬性來顯示 spinner，`didInvalidate` 讓你可以在資料已經過時的時候再去觸發更新它，`lastUpdated` 讓你知道最後一次抓取資料的時間，還有 `items` 它們自己。在一個真實的應用程式中，你也會想要儲存 pagination state 像是 `fetchedPageCount` 和 `nextPageUrl`。

>##### 關於巢狀 Entities 的附註

>在這個範例中，我們把收到的項目跟 pagination 資訊儲存在一起。但是，如果你有巢狀且互相參考的 entities，或是如果你讓使用者可以編輯項目，那這個方法不會運作得很好。試想如果使用者想要去編輯一個抓回來的 post，但是這個 post 被複製到 state tree 中的好幾個地方。實作這個將會非常痛苦。

>如果你有巢狀的 entities，或是如果你讓使用者可以編輯接收到的項目，你應該把它們分別保存在 state 中，就像它是一個資料庫。在 pagination 資訊中，你只會藉由它們的 IDs 來參考它們。這使你能讓它們始終保持更新到最新狀態。[real world example](../introduction/Examples.html#real-world) 展示了這個方法，並使用了 [normalizr](https://github.com/gaearon/normalizr) 來正規化巢狀的 API 回應。用這個方法，你的 state 可能會看起來像這樣：

>```js
> {
>   selectedReddit: 'frontend',
>   entities: {
>     users: {
>       2: {
>         id: 2,
>         name: 'Andrew'
>       }
>     },
>     posts: {
>       42: {
>         id: 42,
>         title: 'Confusion about Flux and Relay',
>         author: 2
>       },
>       100: {
>         id: 100,
>         title: 'Creating a Simple Application Using React JS and Flux Architecture',
>         author: 2
>       }
>     }
>   },
>   postsByReddit: {
>     frontend: {
>       isFetching: true,
>       didInvalidate: false,
>       items: []
>     },
>     reactjs: {
>       isFetching: false,
>       didInvalidate: false,
>       lastUpdated: 1439478405547,
>       items: [42, 100]
>     }
>   }
> }
>```

>在這份教學中，我們不會把 entities 正規化，不過針對一個更動態的應用程式，你應該考慮這樣做。

## 處理 Actions

在走進把 dispatching actions 和網路請求結合的細節之前，我們將會撰寫 reducers 給我們上面定義的 actions。

>##### 關於 Reducer Composition 的附註

> 這裡，我們假設你已經了解藉由 [`combineReducers()`](../api/combineReducers.md) 來做 reducer composition，它被描述在[基礎教學](../basics/README.md)的[拆分 Reducers](../basics/Reducers.md#splitting-reducers) 章節中。如果你不了解，請[先閱讀它](../basics/Reducers.md#splitting-reducers)。

#### `reducers.js`

```js
import { combineReducers } from 'redux';
import {
  SELECT_REDDIT, INVALIDATE_REDDIT,
  REQUEST_POSTS, RECEIVE_POSTS
} from '../actions';

function selectedReddit(state = 'reactjs', action) {
  switch (action.type) {
  case SELECT_REDDIT:
    return action.reddit;
  default:
    return state;
  }
}

function posts(state = {
  isFetching: false,
  didInvalidate: false,
  items: []
}, action) {
  switch (action.type) {
  case INVALIDATE_REDDIT:
    return Object.assign({}, state, {
      didInvalidate: true
    });
  case REQUEST_POSTS:
    return Object.assign({}, state, {
      isFetching: true,
      didInvalidate: false
    });
  case RECEIVE_POSTS:
    return Object.assign({}, state, {
      isFetching: false,
      didInvalidate: false,
      items: action.posts,
      lastUpdated: action.receivedAt
    });
  default:
    return state;
  }
}

function postsByReddit(state = {}, action) {
  switch (action.type) {
  case INVALIDATE_REDDIT:
  case RECEIVE_POSTS:
  case REQUEST_POSTS:
    return Object.assign({}, state, {
      [action.reddit]: posts(state[action.reddit], action)
    });
  default:
    return state;
  }
}

const rootReducer = combineReducers({
  postsByReddit,
  selectedReddit
});

export default rootReducer;
```

在這份程式碼中，有兩個有趣的部分：

* 我們使用 ES6 computed property 語法，所以我們可以把 `state[action.reddit]` 和 `Object.assign()` 更新成一個更簡潔的方式。這樣：

<<<<<<< HEAD
    ```js
    return Object.assign({}, state, {
      [action.reddit]: posts(state[action.reddit], action)
    });
    ```
  等同於：
=======
  ```js
  return Object.assign({}, state, {
    [action.reddit]: posts(state[action.reddit], action)
  });
  ```
  is equivalent to this:
>>>>>>> 40714511

  ```js
  let nextState = {};
  nextState[action.reddit] = posts(state[action.reddit], action);
  return Object.assign({}, state, nextState);
  ```
* 我們把 `posts(state, action)` 抽出來管理具體的 post 清單的 state。這只是 [reducer composition](../basics/Reducers.md#splitting-reducers)！這是我們選擇用來把 reducer 拆分成更小的 reducers 的方式，而在這個案例中，我們把在物件中更新項目的工作委派給 `posts` reducer。[real world example](../introduction/Examples.html#real-world) 更進一步，展示了如何建立一個 reducer factory 來參數化 pagination reducers。

請記得 reducers 只是些 functions，所以你可以盡你所能舒適的使用 functional composition 和 higher-order functions。

## 非同步的 Action Creators

最後，我們要如何一起使用我們[之前定義的](#synchronous-action-creators)同步的 action creators 和網路請求呢？用 Redux 要做到這個的標準方式是使用 [Redux Thunk middleware](https://github.com/gaearon/redux-thunk)。它屬於一個獨立的套件，叫做 `redux-thunk`。我們[晚點](Middleware.md)會解釋 middleware 一般來說是如何運作的；現在，你只有一件重要的事必需知道：藉由使用這個特定的 middleware，action creator 可以回傳一個 function 來取代 action 物件。這樣的話，function creator 就變成一個 [thunk](https://en.wikipedia.org/wiki/Thunk)。

當一個 action creator 回傳一個 function 的時候，這個 function 將會被 Redux Thunk middleware 執行。這個 function 不需要是 pure 的；因此它被允許一些有 side effects 的動作，包括執行非同步的 API 呼叫。這個 function 也可以 dispatch actions—像是那些我們之前定義的同步 actions。

我們仍然可以把 這些特別的 thunk action creators 定義在我們的 `actions.js` 檔案中：

#### `actions.js`

```js
import fetch from 'isomorphic-fetch';

export const REQUEST_POSTS = 'REQUEST_POSTS';
function requestPosts(reddit) {
  return {
    type: REQUEST_POSTS,
    reddit
  };
}

export const RECEIVE_POSTS = 'RECEIVE_POSTS'
function receivePosts(reddit, json) {
  return {
    type: RECEIVE_POSTS,
    reddit,
    posts: json.data.children.map(child => child.data),
    receivedAt: Date.now()
  };
}

// 迎接我們的第一個 thunk action creator！
// 雖然它裡面不一樣，不過你可以就像其他的 action creator 一般使用它：
// store.dispatch(fetchPosts('reactjs'));

export function fetchPosts(reddit) {

  // Thunk middleware 知道如何去處理 functions。
  // 它把 dispatch method 作為參數傳遞給 function，
  // 因此讓它可以自己 dispatch actions。

  return function (dispatch) {

    // 第一個 dispatch：更新應用程式 state 以告知
    // API 呼叫開始了。

    dispatch(requestPosts(reddit));

    // 被 thunk middleware 呼叫的 function 可以回傳一個值，
    // 那會被傳遞作為 dispatch method 的回傳值。

    // 在這個案例中，我們回傳一個 promise 以等待。
    // 這不是 thunk middleware 所必須的，不過這樣對我們來說很方便。

    return fetch(`http://www.reddit.com/r/${reddit}.json`)
      .then(response => response.json())
      .then(json =>

        // 我們可以 dispatch 許多次！
        // 在這裡，我們用 API 呼叫的結果來更新應用程式的 state。

        dispatch(receivePosts(reddit, json))
      );

      // 在一個真實世界中的應用程式，你也會想要
      // 捕捉任何網路呼叫中的錯誤。
  };
}
```

>##### 關於 `fetch` 的附註

>在範例中，我們使用 [`fetch` API](https://developer.mozilla.org/en/docs/Web/API/Fetch_API)。它是一個用來建立網路請求的新 API，取代 `XMLHttpRequest` 最常見的需求。因為大部份的瀏覽器還沒有原生的支援它，我們建議你使用 [`isomorphic-fetch`](https://github.com/matthew-andrews/isomorphic-fetch) library：

>```js
// 在每一個你使用 `fetch` 的檔案做這個
>import fetch from 'isomorphic-fetch';
>```

>內部機制中，它在客戶端上會使用 [`whatwg-fetch` polyfill](https://github.com/github/fetch)，而在伺服器上會使用 [`node-fetch`](https://github.com/bitinn/node-fetch)，所以如果你把應用程式改變成 [universal](https://medium.com/@mjackson/universal-javascript-4761051b7ae9) 的，不需要改變任何的 API 呼叫。

>要注意，所有的 `fetch` polyfill 都假設已經有一個 [Promise](https://developer.mozilla.org/en-US/docs/Web/JavaScript/Reference/Global_Objects/Promise) polyfill。要確保你有一個 Promise polyfill 的最簡單的方式，是在你的進入點任何其他的程式碼執行之前啟用 Babel 的 ES6 polyfill：

>```js
>// 在你的應用程式任何其他的程式碼之前做一次這個
>import 'babel-core/polyfill';
>```

我們要如何把 Redux Thunk middleware 加進 dispatch 機制裡？我們使用 Redux 裡的 [`applyMiddleware()`](../api/applyMiddleware.md) method，如下所示：

#### `index.js`

```js
import thunkMiddleware from 'redux-thunk';
import createLogger from 'redux-logger';
import { createStore, applyMiddleware } from 'redux';
import { selectReddit, fetchPosts } from './actions';
import rootReducer from './reducers';

const loggerMiddleware = createLogger();

const createStoreWithMiddleware = applyMiddleware(
  thunkMiddleware, // 讓我們來 dispatch() functions
  loggerMiddleware // 巧妙的 middleware，用來 logs actions
)(createStore);

const store = createStoreWithMiddleware(rootReducer);

store.dispatch(selectReddit('reactjs'));
store.dispatch(fetchPosts('reactjs')).then(() =>
  console.log(store.getState())
);
```

有關 thunks 的好處是，它們可以 dispatch 其他 thunk 的結果：

#### `actions.js`

```js
import fetch from 'isomorphic-fetch';

export const REQUEST_POSTS = 'REQUEST_POSTS';
function requestPosts(reddit) {
  return {
    type: REQUEST_POSTS,
    reddit
  };
}

export const RECEIVE_POSTS = 'RECEIVE_POSTS'
function receivePosts(reddit, json) {
  return {
    type: RECEIVE_POSTS,
    reddit,
    posts: json.data.children.map(child => child.data),
    receivedAt: Date.now()
  };
}

function fetchPosts(reddit) {
  return dispatch => {
    dispatch(requestPosts(reddit));
    return fetch(`http://www.reddit.com/r/${reddit}.json`)
      .then(response => response.json())
      .then(json => dispatch(receivePosts(reddit, json)));
  };
}

function shouldFetchPosts(state, reddit) {
  const posts = state.postsByReddit[reddit];
  if (!posts) {
    return true;
  } else if (posts.isFetching) {
    return false;
  } else {
    return posts.didInvalidate;
  }
}

export function fetchPostsIfNeeded(reddit) {

  // 記住，function 也會收到 getState()，
  // 它讓你選擇下一個要 dispatch 什麼。

  // 如果被快取的值已經是可用的話，
  // 這對於避免網路請求很有用。

  return (dispatch, getState) => {
    if (shouldFetchPosts(getState(), reddit)) {
      // 從 thunk Dispatch 一個 thunk！
      return dispatch(fetchPosts(reddit));
    } else {
      // 讓呼叫的程式碼知道沒有東西要等待了。
      return Promise.resolve();
    }
  };
}
```

這讓我們可以漸漸的撰寫更複雜的非同步控制流程，而使用的程式碼卻可以保持幾乎一樣：

#### `index.js`

```js
store.dispatch(fetchPostsIfNeeded('reactjs')).then(() =>
  console.log(store.getState());
);
```

>##### 關於伺服器 Rendering 的附註

>Async action creators 對伺服器 rendering 特別方便。你可以建立一個 store，dispatch 一個單一的 async action creator，它會 dispatches 其他的 async action creators 來為整個應用程式抓取資料，並在 Promise 回傳之後才 render，這樣就完成了。接著你 rendering 之前需要的 state 將必須被 hydrated 到你的 store。

[Thunk middleware](https://github.com/gaearon/redux-thunk) 不是在 Redux 中協調 asynchronous actions 的唯一方式。你可以使用 [redux-promise](https://github.com/acdlite/redux-promise) 或 [redux-promise-middleware](https://github.com/pburtchaell/redux-promise-middleware) 來 dispatch Promises 取代 functions。你可以藉由 [redux-rx](https://github.com/acdlite/redux-rx) dispatch Observables。你甚至可以撰寫一個客製化的 middleware 來描述你的 API 呼叫，像是 [real world example](../introduction/Examples.html#real-world) 做的那樣。你可以自由地嘗試幾個選項，選擇一個你喜歡的慣例，並遵守它，無論有沒有使用 middleware。

## 連結到 UI

Dispatching async actions 跟 dispatching 同步的 actions 沒有什麼不同，所以我們不會詳細討論這個。查看[搭配 React 運用](../basics/UsageWithReact.md)了解有關結合 Redux 與 React components 的介紹。查看[範例：Reddit API](ExampleRedditAPI.md)來取得在這個範例中討論的完整原始碼。

## 下一步

查看[非同步資料流](AsyncFlow.md)回顧一下 async actions 如何融入 Redux 資料流。<|MERGE_RESOLUTION|>--- conflicted
+++ resolved
@@ -275,21 +275,12 @@
 
 * 我們使用 ES6 computed property 語法，所以我們可以把 `state[action.reddit]` 和 `Object.assign()` 更新成一個更簡潔的方式。這樣：
 
-<<<<<<< HEAD
-    ```js
-    return Object.assign({}, state, {
-      [action.reddit]: posts(state[action.reddit], action)
-    });
-    ```
-  等同於：
-=======
   ```js
   return Object.assign({}, state, {
     [action.reddit]: posts(state[action.reddit], action)
   });
   ```
-  is equivalent to this:
->>>>>>> 40714511
+  等同於：
 
   ```js
   let nextState = {};
