--- conflicted
+++ resolved
@@ -182,13 +182,8 @@
 
 ```js
 function logger(store) {
-<<<<<<< HEAD
   // 必須指向前面的 middleware 回傳的 function：
-  let next = store.dispatch;
-=======
-  // Must point to the function returned by the previous middleware:
   let next = store.dispatch
->>>>>>> 7ab1acbb
 
   return function dispatchAndLog(action) {
     console.log('dispatching', action)
@@ -271,12 +266,7 @@
 
 這跟 Redux 中附帶的 [`applyMiddleware()`](../api/applyMiddleware.md) 的實作很類似，但是**有三個重要的地方不同**：
 
-<<<<<<< HEAD
-* 它只暴露了一個 [store API](../api/Store.md) 的子集給 middleware：[`dispatch(action)`](../api/Store.md#dispatch) 和 [`getState()`](../api/Store.
-md#getState)。
-=======
-* It only exposes a subset of the [store API](../api/Store.md) to the middleware: [`dispatch(action)`](../api/Store.md#dispatch) and [`getState()`](../api/Store.md#getState).
->>>>>>> 7ab1acbb
+* 它只暴露了一個 [store API](../api/Store.md) 的子集給 middleware：[`dispatch(action)`](../api/Store.md#dispatch) 和 [`getState()`](../api/Store.md#getState)。
 
 * 它用了一個很巧妙的手段來確保你是從你的 middleware 呼叫 `store.dispatch(action)` 而不是呼叫 `next(action)`，這個 action 將會實際的再次通過整個 middleware 鏈，也包括發出 action 當下的 middleware。這對非同步的 middleware 非常有用，正如我們[先前](AsyncActions.md)所看到的。
 
@@ -315,35 +305,20 @@
 ```js
 import { createStore, combineReducers, applyMiddleware } from 'redux'
 
-<<<<<<< HEAD
 // applyMiddleware 接收 createStore() 並回傳
 // 一個包含相容的 API 的 function。
-let createStoreWithMiddleware = applyMiddleware(logger, crashReporter)(createStore);
+let createStoreWithMiddleware = applyMiddleware(logger, crashReporter)(createStore)
 
 // 像你使用 createStore() 一般使用它
-let todoApp = combineReducers(reducers);
-let store = createStoreWithMiddleware(todoApp);
-=======
-// applyMiddleware takes createStore() and returns
-// a function with a compatible API.
-let createStoreWithMiddleware = applyMiddleware(logger, crashReporter)(createStore)
-
-// Use it like you would use createStore()
 let todoApp = combineReducers(reducers)
 let store = createStoreWithMiddleware(todoApp)
->>>>>>> 7ab1acbb
 ```
 
 就是這樣！現在任何被 dispatched 到 store 實體的 actions 都將經過 `logger` 和 `crashReporter`：
 
 ```js
-<<<<<<< HEAD
 // 將經過 logger 和 crashReporter 兩個 middleware！
-store.dispatch(addTodo('Use Redux'));
-=======
-// Will flow through both logger and crashReporter middleware!
 store.dispatch(addTodo('Use Redux'))
->>>>>>> 7ab1acbb
 ```
 
 ## 七個範例
