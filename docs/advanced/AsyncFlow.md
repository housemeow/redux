--- conflicted
+++ resolved
@@ -8,14 +8,8 @@
 
 當最後一個在鏈中的 middleware 要 dispatches action 時，action 必須是個一般物件。這就是[同步的 Redux 資料流](../basics/DataFlow.md)開始的地方。
 
-<<<<<<< HEAD
+請查看[非同步範例完整的原始碼](ExampleRedditAPI.md)。
+
 ## 下一步
 
-現在你已經知道關於 Redux 應用程式中資料流的所有事情！請查看[非同步範例的原始碼](ExampleRedditAPI.md)，或是 閱讀有關 [React Router 整合](UsageWithReactRouter.md)的章節。
-=======
-Check out [the full source code for the async example](ExampleRedditAPI.md).
-
-## Next Steps
-
-Now you saw an example of what middleware can do in Redux, it’s time to learn how it actually works, and how you can create your own. Go on to the next detailed section about [Middleware](Middleware.md). 
->>>>>>> d8ad1ea1
+現在你已經看過一個 middleware 在 Redux 中可以做到什麼的範例了，是時候來學習它實際上如何運作，還有你可以如何建立你自己的 middleware。前進到下一個章節有 [Middleware](Middleware.md) 相關的詳細內容。