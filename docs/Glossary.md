--- conflicted
+++ resolved
@@ -8,15 +8,9 @@
 type State = any;
 ```
 
-<<<<<<< HEAD
 *State* (也稱作 *state tree*) 是個廣義的詞彙，不過在 Redux API 中，它通常是指被 store 管理的單一狀態值並藉由 [`getState()`](api/Store.md#getState) 回傳。它代表 Redux 應用程式的完整狀態，通常是個多層的巢狀 object。
 
 習慣上，top-level state 是個 object 或一些其他 key-value collection 像是 Map，but technically it can be any type。不過，你應該盡你所能讓 state serializable。不要放任何你不能輕易轉成 JSON 的東西在裡面。
-=======
-*State* (also called the *state tree*) is a broad term, but in the Redux API it usually refers to the single state value that is managed by the store and returned by [`getState()`](api/Store.md#getState). It represents the entire state of a Redux application, which is often a deeply nested object.
-
-By convention, the top-level state is an object or some other key-value collection like a Map, but technically it can be any type. Still, you should do your best to keep the state serializable. Don’t put anything inside it that you can’t easily turn into JSON.
->>>>>>> 9b0630fe
 
 ## Action
 
@@ -24,11 +18,7 @@
 type Action = Object;
 ```
 
-<<<<<<< HEAD
-An *action* is a plain object that represents an intention to change the state。 Actions are the only way to get data into the store。 Any data, whether from the UI events, network callbacks, or other sources such as WebSockets need to eventually be dispatched as actions。
-=======
 An *action* is a plain object that represents an intention to change the state. Actions are the only way to get data into the store. Any data, whether from UI events, network callbacks, or other sources such as WebSockets needs to eventually be dispatched as actions.
->>>>>>> 9b0630fe
 
 習慣上，actions should have a `type` field that indicates the type of action being performed。 Types can be defined as constants and imported from another module。 It’s better to use strings for `type` than [Symbols](https://developer.mozilla.org/en/docs/Web/JavaScript/Reference/Global_Objects/Symbol) because strings are serializable。
 
@@ -50,7 +40,7 @@
 
 Reducers 是 Redux 中最重要的概念。
 
-*Do not put API calls into reducers.*
+*不要在 reducers 裡面呼叫 API*
 
 ## Dispatching Function
 
