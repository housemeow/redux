--- conflicted
+++ resolved
@@ -117,11 +117,7 @@
 type StoreCreator = (reducer: Reducer, preloadedState: ?State) => Store
 ```
 
-<<<<<<< HEAD
-store creator 是個用來建立一個 Redux store 的 function。就像 dispatching function 一樣，我們必須區分從 Redux 套件 exported 的基本的 store creator [`createStore(reducer, initialState)`](api/createStore.md)，與從 store enhancers 回傳的 store creators。
-=======
-A store creator is a function that creates a Redux store. Like with dispatching function, we must distinguish the base store creator, [`createStore(reducer, preloadedState)`](api/createStore.md) exported from the Redux package, from store creators that are returned from the store enhancers.
->>>>>>> cefb03ad
+store creator 是個用來建立一個 Redux store 的 function。就像 dispatching function 一樣，我們必須區分從 Redux 套件 exported 的基本的 store creator [`createStore(reducer, preloadedState)`](api/createStore.md)，與從 store enhancers 回傳的 store creators。
 
 ## Store enhancer
 
