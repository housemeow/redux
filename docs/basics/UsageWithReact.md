--- conflicted
+++ resolved
@@ -2,11 +2,7 @@
 
 在一開始，我們必須強調，Redux 跟 React 並沒有關係。你可以用 React、Angular、Ember、jQuery 或甚至原生 JavaScript 來撰寫 Redux 應用程式。
 
-<<<<<<< HEAD
 不過，Redux 與像是 [React](http://facebook.github.io/react/) 和 [Deku](https://github.com/dekujs/deku) 之類的框架一起運作的特別好，因為它們讓你把 UI 描述成一個 state 的 function，而 Redux 對應 action 來發出 state 更新。
-=======
-That said, Redux works especially well with libraries like [React](http://facebook.github.io/react/) and [Deku](https://github.com/dekujs/deku) because they let you describe UI as a function of state, and Redux emits state updates in response to actions.
->>>>>>> 750a0ca7
 
 我們將會使用 React 來建置我們的簡易 todo 應用程式。
 
@@ -18,23 +14,13 @@
 npm install --save react-redux
 ```
 
-<<<<<<< HEAD
-如果你沒有使用npm，你可以從 npmcdn 取得最新的 UMD build (不論是 [development](https://npmcdn.com/react-redux@latest/dist/react-redux.js) 或是 [production](https://npmcdn.com/react-redux@latest/dist/react-redux.min.js) 的 build)。如果你把它經由一個 `<script>` 標籤加入你的頁面，UMD build 就會 export 一個名為 `window.ReactRedux` 的全域變數。
-=======
-If you don't use npm, you may grab the latest UMD build from unpkg (either a [development](https://unpkg.com/react-redux@latest/dist/react-redux.js) or a [production](https://unpkg.com/react-redux@latest/dist/react-redux.min.js) build). The UMD build exports a global called `window.ReactRedux` if you add it to your page via a `<script>` tag.
->>>>>>> 750a0ca7
+如果你沒有使用 npm，你可以從 npmcdn 取得最新的 UMD build (不論是 [development](https://unpkg.com/react-redux@latest/dist/react-redux.js) 或是 [production](https://unpkg.com/react-redux@latest/dist/react-redux.min.jss) 的 build)。如果你把它經由一個 `<script>` 標籤加入你的頁面，UMD build 就會 export 一個名為 `window.ReactRedux` 的全域變數。
 
 ## Presentational 和 Container Component
 
-<<<<<<< HEAD
 Redux 的 React 綁定擁抱了**分離 presentational 和 container component** 的概念。如果你還不熟悉這些詞彙，[先閱讀這些文章](https://medium.com/@dan_abramov/smart-and-dumb-components-7ca2f9a7c7d0)，然後再回來這裡。這些文章很重要所以值得我們花時間！
 
 看完這些文章了嗎？來說一下它們的差異：
-=======
-React bindings for Redux embrace the idea of **separating presentational and container components**. If you're not familiar with these terms, [read about them first](https://medium.com/@dan_abramov/smart-and-dumb-components-7ca2f9a7c7d0), and then come back. They are important, so we'll wait!
-
-Finished reading the article? Let's recount their differences:
->>>>>>> 750a0ca7
 
 <table>
     <thead>
@@ -73,31 +59,17 @@
     </tbody>
 </table>
 
-<<<<<<< HEAD
 我們大多數是寫 presentational component，但我們將需要產生一些 container component 來連結 Redux store。
 
 雖然技術上來說你可以使用 [`store.subscribe()`](../api/Store.md#subscribe) 來手動寫 container component，但我們不建議你這樣做，因為 React Redux 有做許多手寫難以達成的效能優化。因此，我們以下將使用  React Redux 提供的 [`connect()`](https://github.com/reactjs/react-redux/blob/master/docs/api.md#connectmapstatetoprops-mapdispatchtoprops-mergeprops-options) function 產生 container component 而非手動寫成。
-=======
-Most of the components we'll write will be presentational, but we'll need to generate a few container components to connect them to the Redux store.
-
-Technically you could write the container components by hand using [`store.subscribe()`](../api/Store.md#subscribe). We don't advise you to do this because React Redux makes many performance optimizations that are hard to do by hand. For this reason, rather than write container components, we will generate them using the [`connect()`](https://github.com/reactjs/react-redux/blob/master/docs/api.md#connectmapstatetoprops-mapdispatchtoprops-mergeprops-options) function provided by React Redux, as you will see below.
->>>>>>> 750a0ca7
 
 ## 設計 Component 階層
 
-<<<<<<< HEAD
 記得我們如何[設計 root state 物件的形狀](Reducers.md)的嗎？是時候來設計符合它的 UI 階層了。這不是個 Redux 特有的任務。[Thinking in React](https://facebook.github.io/react/docs/thinking-in-react.html) 是個解釋了這個過程的偉大教學。
-=======
-Remember how we [designed the shape of the root state object](Reducers.md)? It's time we design the UI hierarchy to match it. This is not a Redux-specific task. [Thinking in React](https://facebook.github.io/react/docs/thinking-in-react.html) is a great tutorial that explains the process.
->>>>>>> 750a0ca7
 
 我們的設計概要很簡單。我們想要顯示一個 todo 項目的清單。在點擊的時候，todo 項目被劃掉當作已完成。我們想要顯示一個使用者可以添加新 todo 的欄位。在 footer，我們想要顯示一個開關來切換 全部，或只有已完成的，或只有未完成的 todos。
 
-<<<<<<< HEAD
 ### Presentational Component
-=======
-###  Designing Presentational Components
->>>>>>> 750a0ca7
 
 我從這份概要中看到有下述 presentational component 和它們的 props 出現：
 
@@ -113,15 +85,9 @@
 * **`Footer`** 是我們讓使用者改變現在可見 todos 的位置。
 * **`App`** 是 render 所有事物的 root component。
 
-<<<<<<< HEAD
 它們描述了*樣貌*卻不知道資料從*哪裡*來，或是要*如何*改變它。它們只 render 給它們的東西。如果你從 Redux 遷移到其他東西上，你將會可以讓這所有的 component 完全保持一樣。它們不依賴在 Redux 上。
 
 ### Container Component
-=======
-They describe the *look* but don't know *where* the data comes from, or *how* to change it. They only render what's given to them. If you migrate from Redux to something else, you'll be able to keep all these components exactly the same. They have no dependency on Redux.
-
-### Designing Container Components
->>>>>>> 750a0ca7
 
 我們也需要一些 container component 來連結 presentational component 至 Redux。舉例來說，presentational `TodoList` component 需要一個像是 `VisibleTodoList` 的 container 來訂閱 Redux store 並知道如何應用現在的顯示篩選器。為了改變顯示篩選器，我們將提供一個 `FilterLink` container component 來 render 一個在點擊後會 dispatch 一個適當 action 的 `Link`：
 
@@ -129,40 +95,22 @@
 * **`FilterLink`** 拿到目前的顯示篩選器並 render 一個 `Link`。
   - `filter: string` 呈現顯示篩選器。
 
-<<<<<<< HEAD
 ### 其它 Component
 
 有時候有些 component 很難分辨是 presentational component 還是 container component。像是有些 form 和 function 會如同這個微型 component 一樣確實地耦合在一起：
-=======
-### Designing Other Components
-
-Sometimes it's hard to tell if some component should be a presentational component or a container. For example, sometimes form and function are really coupled together, such as in case of this tiny component:
->>>>>>> 750a0ca7
 
 * **`AddTodo`** 是一個有 "Add" 按鈕的輸入欄位
 
-<<<<<<< HEAD
 技術上來說我們可以把它拆分為兩個 component，但在這個階段也許還太早了。混合 presentation 和 logic 在一個非常小的 component 中是可接受的。當它日漸增大時，要如何拆分它會更加明顯，所以我們將在這保持著混合。
-=======
-Technically we could split it into two components but it might be too early at this stage. It's fine to mix presentation and logic in a component that is very small. As it grows, it will be more obvious how to split it, so we'll leave it mixed.
->>>>>>> 750a0ca7
 
 ## 實作 Component
 
-<<<<<<< HEAD
 動手寫 component 吧！我們從 presentational component 開始，所以還不需要想著怎麼綁定 Redux。
 
 ### Presentational Component
 
 這些都是常態的 React component，所以我們不會詳細檢視它們。除非我們需要使用區域 state 或是 lifecycle method，不然我們將寫 functional stateless component。這不代表 presentational component *必須*
 是 function－這只是簡單的定義方式。假如當你需要增加區域 state，或 lifecycle method，或效能優化，你可以將它們轉成 class。
-=======
-Let's write the components! We begin with the presentational components so we don't need to think about binding to Redux yet.
-
-### Implementing Presentational Components
-
-These are all normal React components, so we won't examine them in detail. We write functional stateless components unless we need to use local state or the lifecycle methods. This doesn't mean that presentational components *have to* be functions—it's just easier to define them this way. If and when you need to add local state, lifecycle methods, or performance optimizations, you can convert them to classes.
->>>>>>> 750a0ca7
 
 #### `components/Todo.js`
 
@@ -296,15 +244,9 @@
 export default App
 ```
 
-<<<<<<< HEAD
 ### Container Component
 
 現在是時候建立些 container 使得那些 presentational component 接到 Redux 了。技術上來說，一個 container component 就只是個使用 [`store.subscribe()`](../api/Store.md#subscribe) 來讀取一部份 Redux state tree 並提供 props 讓 presentational component 來 render 用的 React component。你可以手寫一個 container component，但 React Redux 囊括了許多有用的優化，所以我們建議從 React Redux library 使用 [`connect()`](https://github.com/reactjs/react-redux/blob/master/docs/api.md#connectmapstatetoprops-mapdispatchtoprops-mergeprops-options) function 來產生 container component，它提供了許多有用的最佳化來避免不必要的重新 render。（其中一個結果就是，你不必擔心關於 [React 的效能建議](https://facebook.github.io/react/docs/advanced-performance.html)而自己實作 `shouldComponentUpdate`。）
-=======
-### Implementing Container Components
-
-Now it's time to hook up those presentational components to Redux by creating some containers. Technically, a container component is just a React component that uses [`store.subscribe()`](../api/Store.md#subscribe) to read a part of the Redux state tree and supply props to a presentational component it renders. You could write a container component by hand, but we suggest instead generating container components with the React Redux library's [`connect()`](https://github.com/reactjs/react-redux/blob/master/docs/api.md#connectmapstatetoprops-mapdispatchtoprops-mergeprops-options) function, which provides many useful optimizations to prevent unnecessary re-renders. (One result of this is that you shouldn't have to worry about the [React performance suggestion](https://facebook.github.io/react/docs/advanced-performance.html) of implementing `shouldComponentUpdate` yourself.)
->>>>>>> 750a0ca7
 
 要使用 `connect()`，你需要定義一個名為 `mapStateToProps` 的特別 function，它述說將如何轉換目前 Redux store state 成為你想要傳到正在包裝的 presentational component 的 props。舉個例子，`VisibleTodoList` 需要計算 `todos` 來傳給 `TodoList`，所以我們定義一個根據 `state.visibilityFilter` 來篩選 `state.todos` 的 function，並在它的 `mapStateToProps` 中使用：
 
@@ -425,11 +367,7 @@
 export default VisibleTodoList
 ```
 
-<<<<<<< HEAD
 ### 其它 Components
-=======
-### Implementing Other Components
->>>>>>> 750a0ca7
 
 #### `containers/AddTodo.js`
 
