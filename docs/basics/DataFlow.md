# 資料流

Redux 架構圍繞著**嚴格的單向資料流**。

這意味著應用程式中的全部資料都遵照一樣的生命週期模式，讓應用程式的邏輯更容易預測與了解。它也鼓勵資料正規化，這樣你就不會落得同份資料的多個獨立複製都互相不知道彼此的下場。

如果你仍然沒有被說服，請參閱[動機](../introduction/Motivation.md)和 [The Case for Flux](https://medium.com/@dan_abramov/the-case-for-flux-379b7d1982c6) 獲得一個令人信服的理由來贊成單向資料流。雖然 [Redux 不完全是 Flux](../introduction/PriorArt.md)，但是它共享一樣的關鍵優勢。

任何 Redux 應用程式中的資料生命週期都遵照這 4 個步驟：

1. **你呼叫** [`store.dispatch(action)`](../api/Store.md#dispatch)。

  [action](Actions.md) 是一個描述*發生什麼事*的一般物件。例如：

    ```js
    { type: 'LIKE_ARTICLE', articleId: 42 }
    { type: 'FETCH_USER_SUCCESS', response: { id: 3, name: 'Mary' } }
    { type: 'ADD_TODO', text: 'Read the Redux docs.' }
    ```

  把 action 想成是一個非常簡短的消息片段。「Mary liked article 42.」或是「Read the Redux docs.」被加到 todos 清單。

  你可以在應用程式的任何地方呼叫 [`store.dispatch(action)`](../api/Store.md#dispatch)，包括 components 和 XHR callbacks，或甚至在排程的 intervals。

2. **Redux store 呼叫你給它的 reducer function。**

  [store](Store.md) 會傳遞兩個參數到 [reducer](Reducers.md)，現在的 state tree 和 action。例如，在 todo 應用程式中，root reducer 可能會收到像這樣的東西：

    ```js
    // 現在的應用程式 state (todos 清單和挑選的過濾條件)
    let previousState = {
      visibleTodoFilter: 'SHOW_ALL',
      todos: [ 
        {
          text: 'Read the docs.',
          complete: false
        }
      ]
    }

    // 正要被執行的 action (添加一個 todo)
    let action = {
      type: 'ADD_TODO',
      text: 'Understand the flow.'
    }

<<<<<<< HEAD
    // 你的 reducer 會回傳應用程式的下一個 state
    let nextState = todoApp(previousState, action);
=======
    // Your reducer returns the next application state
    let nextState = todoApp(previousState, action)
>>>>>>> 7ab1acbb
    ```

    請記得 reducer 只是個 pure function。它只*計算*下一個 state。它應該是完全可以預測的：用相同的 inputs 多次呼叫它應該產生相同的 outputs。它不應該執行任何有 side effects 的動作，像是 API 呼叫或是 router transitions。這些應該在 action 被 dispatched 之前發生。

3. **root reducer 可以把多個 reducers 的 output 合併成一個單一的 state tree。**

  要如何建構 root reducer 完全取決於你。Redux 附帶一個 [`combineReducers()`](../api/combineReducers.md) helper function，用於把 root reducer「拆分」成數個獨立 functions，個別管理 state tree 的一個分支。

  下面就是 [`combineReducers()`](../api/combineReducers.md) 的運作方式。比方說，你有兩個 reducers，一個針對 todos 清單，然後另一個針對現在被選擇的過濾設定：

    ```js
    function todos(state = [], action) {
      // Somehow calculate it...
      return nextState
    }

    function visibleTodoFilter(state = 'SHOW_ALL', action) {
      // Somehow calculate it...
      return nextState
    }

    let todoApp = combineReducers({
      todos,
      visibleTodoFilter
    })
    ```

  當你發出一個 action 時，`combineReducers` 回傳的 `todoApp` 將會兩個 reducers 都呼叫：

    ```js
    let nextTodos = todos(state.todos, action)
    let nextVisibleTodoFilter = visibleTodoFilter(state.visibleTodoFilter, action)
    ```

  它將會接著結合兩組結果成一個單一的 state tree：

    ```js
    return {
      todos: nextTodos,
      visibleTodoFilter: nextVisibleTodoFilter
    }
    ```

  儘管 [`combineReducers()`](../api/combineReducers.md) 是個方便的 helper utility，但你不一定要使用它； 請自由的撰寫你自己的 root reducer！

4. **Redux store 儲存 root reducer 回傳的完整 state tree。**

  這個新的 tree 現在是應用程式接下來的 state！每一個用 [`store.subscribe(listener)`](../api/Store.md#subscribe) 註冊的 listener 現在將會被呼叫；listeners 可以呼叫 [`store.getState()`](../api/Store.md#getState) 來取得現在的 state。

  現在，UI 可以被更新來反映新的 state。如果你使用像是 [React Redux](https://github.com/gaearon/react-redux) 之類的綁定，這就是 `component.setState(newState)` 被呼叫的地方。

## 下一步

現在你知道 Redux 如何運作了，讓我們來把[它連結到 React 應用程式](UsageWithReact.md)。

>##### 給進階使用者的附註
>如果你已經熟悉基礎概念並且先前已經完成了這個教學，請不要忘記查看[進階教學](../advanced/README.md)中的[非同步資料流](../advanced/AsyncFlow.md)，來學習 middleware 如何在 [async actions](../advanced/AsyncActions.md) 進入到 reducer 之前轉換它們。<|MERGE_RESOLUTION|>--- conflicted
+++ resolved
@@ -30,7 +30,7 @@
     // 現在的應用程式 state (todos 清單和挑選的過濾條件)
     let previousState = {
       visibleTodoFilter: 'SHOW_ALL',
-      todos: [ 
+      todos: [
         {
           text: 'Read the docs.',
           complete: false
@@ -44,13 +44,8 @@
       text: 'Understand the flow.'
     }
 
-<<<<<<< HEAD
     // 你的 reducer 會回傳應用程式的下一個 state
-    let nextState = todoApp(previousState, action);
-=======
-    // Your reducer returns the next application state
     let nextState = todoApp(previousState, action)
->>>>>>> 7ab1acbb
     ```
 
     請記得 reducer 只是個 pure function。它只*計算*下一個 state。它應該是完全可以預測的：用相同的 inputs 多次呼叫它應該產生相同的 outputs。它不應該執行任何有 side effects 的動作，像是 API 呼叫或是 router transitions。這些應該在 action 被 dispatched 之前發生。
