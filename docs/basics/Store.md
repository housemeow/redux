# Store

在前面的章節，我們定義了代表實際上「發生了什麼」的 [actions](Actions.md)，和依據這些 actions 更新 state 的 [reducers](Reducers.md)。

**Store** 是把它們結合在一起的物件。store 有以下的責任：

<<<<<<< HEAD
* 掌管應用程式狀態；
* 允許藉由 [`getState()`](../api/Store.md#getState) 獲取 state；
* 允許藉由 [`dispatch(action)`](../api/Store.md#dispatch) 來更新 state；
* 藉由 [`subscribe(listener)`](../api/Store.md#subscribe) 註冊 listeners。
=======
* Holds application state;
* Allows access to state via [`getState()`](../api/Store.md#getState);
* Allows state to be updated via [`dispatch(action)`](../api/Store.md#dispatch);
* Registers listeners via [`subscribe(listener)`](../api/Store.md#subscribe);
* Handles unregistering of listeners via the function returned by [`subscribe(listener)`](../api/Store.md#subscribe).
>>>>>>> b35c1c95

有一點很重要需要注意，你的 Redux 應用程式中將只會有一個 store。當你想要把你的資料處理邏輯拆分時，你會使用 [reducer 合成](Reducers.md#splitting-reducers) 而不是使用許多的 stores。

如果你已經有一個 reducer，要建立 store 非常簡單。在[前面的章節](Reducers.md)，我們使用 [`combineReducers()`](../api/combineReducers.md) 來把一些 reducers 合併成一個。我們現在要 import 它，並把它傳進 [`createStore()`](../api/createStore.md)。

```js
import { createStore } from 'redux'
import todoApp from './reducers'
let store = createStore(todoApp)
```

你可以選擇性的指定初始 state 作為第二個參數傳遞給 [`createStore()`](../api/createStore.md)。這對 hydrating 客戶端的 state 以符合運行在伺服器上的 Redux 應用程式的 state 非常有用。

```js
let store = createStore(todoApp, window.STATE_FROM_SERVER)
```

## Dispatching Actions

現在我們已經建立了一個 store，讓我們來驗證程式可以運作！即使沒有任何的 UI，我們也已經可以測試更新邏輯。

```js
import { addTodo, completeTodo, setVisibilityFilter, VisibilityFilters } from './actions'

// 記錄初始 state
console.log(store.getState())

<<<<<<< HEAD
// 每次 state 變更，就記錄它
=======
// Every time the state changes, log it
// Note that subscribe() returns a function for unregistering the listener
>>>>>>> b35c1c95
let unsubscribe = store.subscribe(() =>
  console.log(store.getState())
)

// Dispatch 一些 actions
store.dispatch(addTodo('Learn about actions'))
store.dispatch(addTodo('Learn about reducers'))
store.dispatch(addTodo('Learn about store'))
store.dispatch(completeTodo(0))
store.dispatch(completeTodo(1))
store.dispatch(setVisibilityFilter(VisibilityFilters.SHOW_COMPLETED))

// 停止監聽 state 的更新
unsubscribe()
```

你可以看到這如何造成 store 掌管的 state 改變：

<img src='http://i.imgur.com/zMMtoMz.png' width='70%'>

在我們開始撰寫 UI 之前，我們已經設定了應用程式的行為。在這個時間點，你已經可以為你的 reducers 和 action creators 撰寫測試，不過我們不會在這個教學中這樣做。你不需要 mock 任何東西，因為他們只是 functions。呼叫它們，然後對它們回傳的東西做出 assertions。

## 原始碼

#### `index.js`

```js
import { createStore } from 'redux'
import todoApp from './reducers'

let store = createStore(todoApp)
```

## 下一步

在為我們的 todo 應用程式建立 UI 之前，我們將會繞道看看[資料在 Redux 應用程式中如何流動](DataFlow.md)。<|MERGE_RESOLUTION|>--- conflicted
+++ resolved
@@ -4,18 +4,11 @@
 
 **Store** 是把它們結合在一起的物件。store 有以下的責任：
 
-<<<<<<< HEAD
 * 掌管應用程式狀態；
 * 允許藉由 [`getState()`](../api/Store.md#getState) 獲取 state；
 * 允許藉由 [`dispatch(action)`](../api/Store.md#dispatch) 來更新 state；
-* 藉由 [`subscribe(listener)`](../api/Store.md#subscribe) 註冊 listeners。
-=======
-* Holds application state;
-* Allows access to state via [`getState()`](../api/Store.md#getState);
-* Allows state to be updated via [`dispatch(action)`](../api/Store.md#dispatch);
-* Registers listeners via [`subscribe(listener)`](../api/Store.md#subscribe);
-* Handles unregistering of listeners via the function returned by [`subscribe(listener)`](../api/Store.md#subscribe).
->>>>>>> b35c1c95
+* 藉由 [`subscribe(listener)`](../api/Store.md#subscribe) 註冊 listeners;
+* 藉由 [`subscribe(listener)`](../api/Store.md#subscribe) 回傳的 function 處理撤銷 listeners。
 
 有一點很重要需要注意，你的 Redux 應用程式中將只會有一個 store。當你想要把你的資料處理邏輯拆分時，你會使用 [reducer 合成](Reducers.md#splitting-reducers) 而不是使用許多的 stores。
 
@@ -43,12 +36,8 @@
 // 記錄初始 state
 console.log(store.getState())
 
-<<<<<<< HEAD
 // 每次 state 變更，就記錄它
-=======
-// Every time the state changes, log it
-// Note that subscribe() returns a function for unregistering the listener
->>>>>>> b35c1c95
+// 記得 subscribe() 會回傳一個用來撤銷 listener 的 function
 let unsubscribe = store.subscribe(() =>
   console.log(store.getState())
 )
