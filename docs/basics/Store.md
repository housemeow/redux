# Store

<<<<<<< HEAD
在前面的章節，我們定義了代表實際上「發生了什麼」的 [actions](Action.md)，和依據這些 actions 更新 state 的 [reducers](Reducers.md)。
=======
In the previous sections, we defined the [actions](Actions.md) that represent the facts about “what happened” and the [reducers](Reducers.md) that update the state according to those actions.
>>>>>>> 8aa319e5

**Store** 是把它們結合在一起的物件。store 有以下的責任：

* 掌管應用程式狀態；
* 允許藉由 [`getState()`](../api/Store.md#getState) 獲取 state；
* 允許藉由 [`dispatch(action)`](../api/Store.md#dispatch) 來更新 state；
* 藉由 [`subscribe(listener)`](../api/Store.md#subscribe) 註冊 listeners。

有一點很重要需要注意，你的 Redux 應用程式中將只會有一個 store。當你想要把你的資料處理邏輯拆分時，你會使用 [reducer 合成](Reducers.md#splitting-reducers) 而不是使用許多的 stores。

如果你已經有一個 reducer，要建立 store 非常簡單。在[前面的章節](Reducers.md)，我們使用 [`combineReducers()`](../api/combineReducers.md) 來把一些 reducers 合併成一個。我們現在要 import 它，並把它傳進 [`createStore()`](../api/createStore.md)。

```js
import { createStore } from 'redux';
import todoApp from './reducers';

let store = createStore(todoApp);
```

你可以選擇性的指定初始 state 作為第二個參數傳遞給 [`createStore()`](../api/createStore.md)。這對 hydrating 客戶端的 state 以符合運行在伺服器上的 Redux 應用程式的 state 非常有用。

```js
let store = createStore(todoApp, window.STATE_FROM_SERVER);
```

## Dispatching Actions

現在我們已經建立了一個 store，讓我們來驗證程式可以運作！即使沒有任何的 UI，我們也已經可以測試更新邏輯。

```js
import { addTodo, completeTodo, setVisibilityFilter, VisibilityFilters } from './actions';

// 記錄初始 state
console.log(store.getState());

// 每次 state 變更，就記錄它
let unsubscribe = store.subscribe(() =>
  console.log(store.getState())
);

// Dispatch 一些 actions
store.dispatch(addTodo('Learn about actions'));
store.dispatch(addTodo('Learn about reducers'));
store.dispatch(addTodo('Learn about store'));
store.dispatch(completeTodo(0));
store.dispatch(completeTodo(1));
store.dispatch(setVisibilityFilter(VisibilityFilters.SHOW_COMPLETED));

// 停止監聽 state 的更新
unsubscribe();
```

你可以看到這如何造成 store 掌管的 state 改變：

<img src='http://i.imgur.com/zMMtoMz.png' width='70%'>

在我們開始撰寫 UI 之前，我們已經設定了應用程式的行為。在這個時間點，你已經可以為你的 reducers 和 action creators 撰寫測試，不過我們不會在這個教學中這樣做。你不需要 mock 任何東西，因為他們只是 functions。呼叫它們，然後對它們回傳的東西做出 assertions。

## 原始碼

#### `index.js`

```js
import { createStore } from 'redux';
import todoApp from './reducers';

let store = createStore(todoApp);
```

## 下一步

在為我們的 todo 應用程式建立 UI 之前，我們將會繞道看看[資料在 Redux 應用程式中如何流動](DataFlow.md)。<|MERGE_RESOLUTION|>--- conflicted
+++ resolved
@@ -1,10 +1,6 @@
 # Store
 
-<<<<<<< HEAD
-在前面的章節，我們定義了代表實際上「發生了什麼」的 [actions](Action.md)，和依據這些 actions 更新 state 的 [reducers](Reducers.md)。
-=======
-In the previous sections, we defined the [actions](Actions.md) that represent the facts about “what happened” and the [reducers](Reducers.md) that update the state according to those actions.
->>>>>>> 8aa319e5
+在前面的章節，我們定義了代表實際上「發生了什麼」的 [actions](Actions.md)，和依據這些 actions 更新 state 的 [reducers](Reducers.md)。
 
 **Store** 是把它們結合在一起的物件。store 有以下的責任：
 
