# 範例：Todo 清單

這是我們在[基礎教學](./README.md)中建立的小型 todo 應用程式的完整的原始碼。

## 進入點

#### `index.js`

```js
import React from 'react';
import { render } from 'react-dom';
import { createStore } from 'redux';
import { Provider } from 'react-redux';
import App from './containers/App';
import todoApp from './reducers';

let store = createStore(todoApp);

let rootElement = document.getElementById('root');
<<<<<<< HEAD
React.render(
  // child 包在一個 function 裡面
  // 來避開在 React 0.13 裡的一個問題。
=======
render(
>>>>>>> 5e9cdf80
  <Provider store={store}>
    <App />
  </Provider>,
  rootElement
);
```

## Action Creators 和常數

#### `actions.js`

```js
/*
 * action types
 */

export const ADD_TODO = 'ADD_TODO';
export const COMPLETE_TODO = 'COMPLETE_TODO';
export const SET_VISIBILITY_FILTER = 'SET_VISIBILITY_FILTER';

/*
 * 其他常數
 */

export const VisibilityFilters = {
  SHOW_ALL: 'SHOW_ALL',
  SHOW_COMPLETED: 'SHOW_COMPLETED',
  SHOW_ACTIVE: 'SHOW_ACTIVE'
};

/*
 * action creators
 */

export function addTodo(text) {
  return { type: ADD_TODO, text };
}

export function completeTodo(index) {
  return { type: COMPLETE_TODO, index };
}

export function setVisibilityFilter(filter) {
  return { type: SET_VISIBILITY_FILTER, filter };
}
```

## Reducers

#### `reducers.js`

```js
import { combineReducers } from 'redux';
import { ADD_TODO, COMPLETE_TODO, SET_VISIBILITY_FILTER, VisibilityFilters } from './actions';
const { SHOW_ALL } = VisibilityFilters;

function visibilityFilter(state = SHOW_ALL, action) {
  switch (action.type) {
  case SET_VISIBILITY_FILTER:
    return action.filter;
  default:
    return state;
  }
}

function todos(state = [], action) {
  switch (action.type) {
  case ADD_TODO:
    return [...state, {
      text: action.text,
      completed: false
    }];
  case COMPLETE_TODO:
    return [
      ...state.slice(0, action.index),
      Object.assign({}, state[action.index], {
        completed: true
      }),
      ...state.slice(action.index + 1)
    ];
  default:
    return state;
  }
}

const todoApp = combineReducers({
  visibilityFilter,
  todos
});

export default todoApp;
```

## Smart Components

#### `containers/App.js`

```js
import React, { Component, PropTypes } from 'react';
import { connect } from 'react-redux';
import { addTodo, completeTodo, setVisibilityFilter, VisibilityFilters } from '../actions';
import AddTodo from '../components/AddTodo';
import TodoList from '../components/TodoList';
import Footer from '../components/Footer';

class App extends Component {
  render() {
    // 藉由 connect() 呼叫而注入的：
    const { dispatch, visibleTodos, visibilityFilter } = this.props;
    return (
      <div>
        <AddTodo
          onAddClick={text =>
            dispatch(addTodo(text))
          } />
        <TodoList
          todos={visibleTodos}
          onTodoClick={index =>
            dispatch(completeTodo(index))
          } />
        <Footer
          filter={visibilityFilter}
          onFilterChange={nextFilter =>
            dispatch(setVisibilityFilter(nextFilter))
          } />
      </div>
    );
  }
}

App.propTypes = {
  visibleTodos: PropTypes.arrayOf(PropTypes.shape({
    text: PropTypes.string.isRequired,
    completed: PropTypes.bool.isRequired
  })),
  visibilityFilter: PropTypes.oneOf([
    'SHOW_ALL',
    'SHOW_COMPLETED',
    'SHOW_ACTIVE'
  ]).isRequired
};

function selectTodos(todos, filter) {
  switch (filter) {
  case VisibilityFilters.SHOW_ALL:
    return todos;
  case VisibilityFilters.SHOW_COMPLETED:
    return todos.filter(todo => todo.completed);
  case VisibilityFilters.SHOW_ACTIVE:
    return todos.filter(todo => !todo.completed);
  }
}

// 我們想要從給定的全域 state 注入哪些 props?
// 提醒: 使用 https://github.com/faassen/reselect 來增進效能。
function select(state) {
  return {
    visibleTodos: selectTodos(state.todos, state.visibilityFilter),
    visibilityFilter: state.visibilityFilter
  };
}

// Wrap the component to inject dispatch and state into it
export default connect(select)(App);
```

## Dumb Components

#### `components/AddTodo.js`

```js
import React, { Component, PropTypes } from 'react';

export default class AddTodo extends Component {
  render() {
    return (
      <div>
        <input type='text' ref='input' />
        <button onClick={(e) => this.handleClick(e)}>
          Add
        </button>
      </div>
    );
  }

  handleClick(e) {
    const node = this.refs.input;
    const text = node.value.trim();
    this.props.onAddClick(text);
    node.value = '';
  }
}

AddTodo.propTypes = {
  onAddClick: PropTypes.func.isRequired
};
```

#### `components/Footer.js`

```js
import React, { Component, PropTypes } from 'react';

export default class Footer extends Component {
  renderFilter(filter, name) {
    if (filter === this.props.filter) {
      return name;
    }

    return (
      <a href='#' onClick={e => {
        e.preventDefault();
        this.props.onFilterChange(filter);
      }}>
        {name}
      </a>
    );
  }

  render() {
    return (
      <p>
        Show:
        {' '}
        {this.renderFilter('SHOW_ALL', 'All')}
        {', '}
        {this.renderFilter('SHOW_COMPLETED', 'Completed')}
        {', '}
        {this.renderFilter('SHOW_ACTIVE', 'Active')}
        .
      </p>
    );
  }
}

Footer.propTypes = {
  onFilterChange: PropTypes.func.isRequired,
  filter: PropTypes.oneOf([
    'SHOW_ALL',
    'SHOW_COMPLETED',
    'SHOW_ACTIVE'
  ]).isRequired
};
```

#### `components/Todo.js`

```js
import React, { Component, PropTypes } from 'react';

export default class Todo extends Component {
  render() {
    return (
      <li
        onClick={this.props.onClick}
        style={{
          textDecoration: this.props.completed ? 'line-through' : 'none',
          cursor: this.props.completed ? 'default' : 'pointer'
        }}>
        {this.props.text}
      </li>
    );
  }
}

Todo.propTypes = {
  onClick: PropTypes.func.isRequired,
  text: PropTypes.string.isRequired,
  completed: PropTypes.bool.isRequired
};
```

#### `components/TodoList.js`

```js
import React, { Component, PropTypes } from 'react';
import Todo from './Todo';

export default class TodoList extends Component {
  render() {
    return (
      <ul>
        {this.props.todos.map((todo, index) =>
          <Todo {...todo}
                key={index}
                onClick={() => this.props.onTodoClick(index)} />
        )}
      </ul>
    );
  }
}

TodoList.propTypes = {
  onTodoClick: PropTypes.func.isRequired,
  todos: PropTypes.arrayOf(PropTypes.shape({
    text: PropTypes.string.isRequired,
    completed: PropTypes.bool.isRequired
  }).isRequired).isRequired
};
```<|MERGE_RESOLUTION|>--- conflicted
+++ resolved
@@ -17,13 +17,7 @@
 let store = createStore(todoApp);
 
 let rootElement = document.getElementById('root');
-<<<<<<< HEAD
-React.render(
-  // child 包在一個 function 裡面
-  // 來避開在 React 0.13 裡的一個問題。
-=======
 render(
->>>>>>> 5e9cdf80
   <Provider store={store}>
     <App />
   </Provider>,
