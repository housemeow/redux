--- conflicted
+++ resolved
@@ -24,45 +24,13 @@
 )
 ```
 
-<<<<<<< HEAD
-## Action Creators 和常數
-=======
 ## Action Creators
->>>>>>> 6870b826
 
 #### `actions/index.js`
 
 ```js
-<<<<<<< HEAD
-/*
- * action types
- */
-
-export const ADD_TODO = 'ADD_TODO'
-export const COMPLETE_TODO = 'COMPLETE_TODO'
-export const SET_VISIBILITY_FILTER = 'SET_VISIBILITY_FILTER'
-
-/*
- * 其他常數
- */
-
-export const VisibilityFilters = {
-  SHOW_ALL: 'SHOW_ALL',
-  SHOW_COMPLETED: 'SHOW_COMPLETED',
-  SHOW_ACTIVE: 'SHOW_ACTIVE'
-}
-
-/*
- * action creators
- */
-
-let nextTodoId = 0;
-
-export function addTodo(text) {
-=======
 let nextTodoId = 0
 export const addTodo = (text) => {
->>>>>>> 6870b826
   return {
     type: 'ADD_TODO',
     id: nextTodoId++,
@@ -166,39 +134,6 @@
 #### `components/Todo.js`
 
 ```js
-<<<<<<< HEAD
-import React, { Component, PropTypes } from 'react'
-import { connect } from 'react-redux'
-import { addTodo, completeTodo, setVisibilityFilter, VisibilityFilters } from '../actions'
-import AddTodo from '../components/AddTodo'
-import TodoList from '../components/TodoList'
-import Footer from '../components/Footer'
-
-class App extends Component {
-  render() {
-    // 藉由 connect() 呼叫而注入的：
-    const { dispatch, visibleTodos, visibilityFilter } = this.props
-    return (
-      <div>
-        <AddTodo
-          onAddClick={text =>
-            dispatch(addTodo(text))
-          } />
-        <TodoList
-          todos={visibleTodos}
-          onTodoClick={id =>
-            dispatch(completeTodo(id))
-          } />
-        <Footer
-          filter={visibilityFilter}
-          onFilterChange={nextFilter =>
-            dispatch(setVisibilityFilter(nextFilter))
-          } />
-      </div>
-    )
-  }
-}
-=======
 import React, { PropTypes } from 'react'
 
 const Todo = ({ onClick, completed, text }) => (
@@ -211,7 +146,6 @@
     {text}
   </li>
 )
->>>>>>> 6870b826
 
 Todo.propTypes = {
   onClick: PropTypes.func.isRequired,
@@ -222,18 +156,7 @@
 export default Todo
 ```
 
-<<<<<<< HEAD
-// 我們想要從給定的全域 state 注入哪些 props?
-// 提醒: 使用 https://github.com/faassen/reselect 來增進效能。
-function select(state) {
-  return {
-    visibleTodos: selectTodos(state.todos, state.visibilityFilter),
-    visibilityFilter: state.visibilityFilter
-  }
-}
-=======
 #### `components/TodoList.js`
->>>>>>> 6870b826
 
 ```js
 import React, { PropTypes } from 'react'
@@ -410,7 +333,7 @@
 export default FilterLink
 ```
 
-### Other Components
+### 其它 Components
 
 #### `containers/AddTodo.js`
 
