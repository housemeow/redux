--- conflicted
+++ resolved
@@ -19,15 +19,11 @@
 import { ADD_TODO, REMOVE_TODO } from '../actionTypes';
 ```
 
->##### Note on Boilerplate
+>##### 關於 Boilerplate 的提醒
 
 >You don’t have to define action type constants in a separate file, or even to define them at all. For a small project, it might be easier to just use string literals for action types. However, there are some benefits to explicitly declaring constants in larger codebases. Read [Reducing Boilerplate](../recipes/ReducingBoilerplate.md) for more practical tips on keeping your codebase clean.
 
-<<<<<<< HEAD
-除了 `type` 以外，一個 action 物件的結構完全取決於你。如果你有興趣，請查看 [Flux Standard Action](https://github.com/acdlite/flux-standard-action) 上有關應該如何建構 actions 的建議。
-=======
-Other than `type`, the structure of an action object is really up to you. If you’re interested, check out [Flux Standard Action](https://github.com/acdlite/flux-standard-action) for recommendations on how actions could be constructed.
->>>>>>> 641b2778
+除了 `type` 以外，一個 action 物件的結構完全取決於你。如果你有興趣，請查看 [Flux Standard Action](https://github.com/acdlite/flux-standard-action) 上有關可以如何建構 actions 的建議。
 
 We’ll add one more action type to describe a user ticking off a todo as completed. We refer to a particular todo by `index` because we store them in an array. In a real app it is wiser to generate a unique ID every time something new is created.
 
