# Actions

首先，讓我們來定義一些 actions。

**Actions** 是從你的應用程式傳遞資料到你的 store 的資訊 payloads。它們是一個 store *唯一的*資訊來源。你藉由 [`store.dispatch()`](../api/Store.md#dispatch) 傳遞它們到 store。

這是一個 action 的例子，它代表添加一個新的 todo 項目：

```js
const ADD_TODO = 'ADD_TODO'
```

```js
{
  type: ADD_TODO,
  text: 'Build my first Redux app'
}
```

Actions 是一般的 JavaScript 物件。actions 必須有一個 `type` 屬性，它代表被執行的 action 的類型。Types 通常應該被定義成字串常數。一旦你的應用程式夠大了，你能會想把它們移進一個單獨的 module。

```js
import { ADD_TODO, REMOVE_TODO } from '../actionTypes'
```

>##### 關於 Boilerplate 的附註

>你不需要定義 action type 常數在一個單獨的檔案，或甚至完全不需要定義它們。對小專案來說，直接使用字面字串當作 action types 可能更簡單一些。不過，在較大的程式庫中明確的定義常數有一些好處。閱讀[減少 Boilerplate](../recipes/ReducingBoilerplate.md) 來了解更多讓你的程式庫保持乾淨的實用技巧。

除了 `type` 以外，一個 action 物件的結構完全取決於你。如果你有興趣，請查看 [Flux Standard Action](https://github.com/acdlite/flux-standard-action) 上有關可以如何建構 actions 的建議。

我們再添加一個 action type 來描述一個使用者對 todo 打勾表示已完成。我們藉由 `index` 參考到特定的 todo，因為我們把他們儲存在一個陣列中。在一個實際的應用程式中，在每次新東西被創建時產生一個唯一的 ID 是比較明智的。

```js
{
  type: COMPLETE_TODO,
  index: 5
}
```

盡量讓每個 action 中傳遞的資料越少越好。舉例來說，傳遞 `index` 比傳遞整個 todo 物件來得好。

最後，我們再添加一個 action type 來改變現在顯示的 todos。

```js
{
  type: SET_VISIBILITY_FILTER,
  filter: SHOW_COMPLETED
}
```

## Action Creators

**Action creators** 就是—產生 actions 的 functions。「action」和「action creator」 這兩個詞非常容易混為一談，所以請盡你所能使用正確的術語。

在[傳統的 Flux](http://facebook.github.io/flux) 實作中，action creators 被呼叫時，通常會像這樣觸發一個 dispatch：

```js
function addTodoWithDispatch(text) {
  const action = {
    type: ADD_TODO,
    text
  }
  dispatch(action)
}
```

<<<<<<< HEAD
相比之下，在 Redux 裡 action creators 是沒有副作用的 **pure functions**。它們簡單地回傳一個 action：
=======
By contrast, in Redux action creators simply return an action:
>>>>>>> b9c3dd36

```js
function addTodo(text) {
  return {
    type: ADD_TODO,
    text
  }
}
```

這使它們更具有可攜性並更容易測試。要實際地啟動一個 dispatch，必須傳遞回傳值給 `dispatch()` function：

```js
dispatch(addTodo(text))
dispatch(completeTodo(index))
```

或者，你可以建立會自動地 dispatches 的 **bound action creator**：

```js
const boundAddTodo = (text) => dispatch(addTodo(text))
const boundCompleteTodo = (index) => dispatch(completeTodo(index))
```

現在你將可以直接去呼叫它們：

```
boundAddTodo(text)
boundCompleteTodo(index)
```

`dispatch()` function 可以藉由 [`store.dispatch()`](../api/Store.md#dispatch) 直接地從 store 取用，不過你將更可能會藉由 helper 來取用它，例如 [react-redux](http://github.com/gaearon/react-redux) 的 `connect()`。你可以使用 [`bindActionCreators()`](../api/bindActionCreators.md) 來自動綁定許多 action creators 到一個 `dispatch()` function。

## 原始碼

### `actions.js`

```js
/*
 * action types
 */

export const ADD_TODO = 'ADD_TODO'
export const COMPLETE_TODO = 'COMPLETE_TODO'
export const SET_VISIBILITY_FILTER = 'SET_VISIBILITY_FILTER'

/*
 * 其他常數
 */

export const VisibilityFilters = {
  SHOW_ALL: 'SHOW_ALL',
  SHOW_COMPLETED: 'SHOW_COMPLETED',
  SHOW_ACTIVE: 'SHOW_ACTIVE'
}

/*
 * action creators
 */

export function addTodo(text) {
  return { type: ADD_TODO, text }
}

export function completeTodo(index) {
  return { type: COMPLETE_TODO, index }
}

export function setVisibilityFilter(filter) {
  return { type: SET_VISIBILITY_FILTER, filter }
}
```

## 下一步

現在讓我們來[定義一些 reducers](Reducers.md) 以指定當你 dispatch 這些 actions 時，state 要如何更新！

>##### 給進階使用者的附註
>如果你已經熟悉基本的概念而且之前已經看完了這份教學，請不要忘記查看在[進階教學](../advanced/README.md)中的 [async actions](../advanced/AsyncActions.md)，以學習如何處理 AJAX 回應和組合 action creators 到非同步控制流程中。<|MERGE_RESOLUTION|>--- conflicted
+++ resolved
@@ -65,11 +65,7 @@
 }
 ```
 
-<<<<<<< HEAD
-相比之下，在 Redux 裡 action creators 是沒有副作用的 **pure functions**。它們簡單地回傳一個 action：
-=======
-By contrast, in Redux action creators simply return an action:
->>>>>>> b9c3dd36
+相比之下，在 Redux 裡 action creators 簡單地回傳一個 action：
 
 ```js
 function addTodo(text) {
