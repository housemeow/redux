# Actions

首先，讓我們來定義一些 actions。

**Actions** 是從你的應用程式傳遞資料到你的 store 的資訊 payloads。它們是一個 store *唯一的*資訊來源。你藉由 [`store.dispatch()`](../api/Store.md#dispatch) 傳遞它們到 store。

這是一個 action 的例子，它代表添加一個新的 todo 項目：

```js
const ADD_TODO = 'ADD_TODO'
```

```js
{
  type: ADD_TODO,
  text: 'Build my first Redux app'
}
```

Actions 是一般的 JavaScript 物件。actions 必須有一個 `type` 屬性，它代表被執行的 action 的類型。Types 通常應該被定義成字串常數。一旦你的應用程式夠大了，你能會想把它們移進一個單獨的 module。

```js
import { ADD_TODO, REMOVE_TODO } from '../actionTypes'
```

>##### 關於 Boilerplate 的附註

>你不需要定義 action type 常數在一個單獨的檔案，或甚至完全不需要定義它們。對小專案來說，直接使用字面字串當作 action types 可能更簡單一些。不過，在較大的程式庫中明確的定義常數有一些好處。閱讀[減少 Boilerplate](../recipes/ReducingBoilerplate.md) 來了解更多讓你的程式庫保持乾淨的實用技巧。

除了 `type` 以外，一個 action 物件的結構完全取決於你。如果你有興趣，請查看 [Flux Standard Action](https://github.com/acdlite/flux-standard-action) 上有關可以如何建構 actions 的建議。

<<<<<<< HEAD
我們再添加一個 action type 來描述一個使用者對 todo 打勾表示已完成。我們藉由 `index` 參考到特定的 todo，因為我們把他們儲存在一個陣列中。在一個實際的應用程式中，在每次新東西被創建時產生一個唯一的 ID 是比較明智的。
=======
We’ll add one more action type to describe a user ticking off a todo as completed. We refer to a particular todo by `index` because we store them in an array. In a real app, it is wiser to generate a unique ID every time something new is created.
>>>>>>> 7ab1acbb

```js
{
  type: COMPLETE_TODO,
  index: 5
}
```

盡量讓每個 action 中傳遞的資料越少越好。舉例來說，傳遞 `index` 比傳遞整個 todo 物件來得好。

最後，我們再添加一個 action type 來改變現在顯示的 todos。

```js
{
  type: SET_VISIBILITY_FILTER,
  filter: SHOW_COMPLETED
}
```

## Action Creators

**Action creators** 就是—產生 actions 的 functions。「action」和「action creator」 這兩個詞非常容易混為一談，所以請盡你所能使用正確的術語。

在[傳統的 Flux](http://facebook.github.io/flux) 實作中，action creators 被呼叫時，通常會像這樣觸發一個 dispatch：

```js
function addTodoWithDispatch(text) {
  const action = {
    type: ADD_TODO,
    text
  }
  dispatch(action)
}
```

相比之下，在 Redux 裡 action creators 是沒有副作用的 **pure functions**。它們簡單地回傳一個 action：

```js
function addTodo(text) {
  return {
    type: ADD_TODO,
    text
  }
}
```

這使它們更具有可攜性並更容易測試。要實際地啟動一個 dispatch，必須傳遞回傳值給 `dispatch()` function：

```js
dispatch(addTodo(text))
dispatch(completeTodo(index))
```

<<<<<<< HEAD
或是建立會自動地 dispatches 的 **bound action creator**：
=======
Alternatively, you can create a **bound action creator** that automatically dispatches:
>>>>>>> 7ab1acbb

```js
const boundAddTodo = (text) => dispatch(addTodo(text))
const boundCompleteTodo = (index) => dispatch(completeTodo(index))
```

<<<<<<< HEAD
你將可以直接去呼叫它們：
=======
Now you’ll be able to call them directly:
>>>>>>> 7ab1acbb

```
boundAddTodo(text)
boundCompleteTodo(index)
```

`dispatch()` function 可以藉由 [`store.dispatch()`](../api/Store.md#dispatch) 直接地從 store 取用，不過你將更可能會藉由 helper 來取用它，例如 [react-redux](http://github.com/gaearon/react-redux) 的 `connect()`。你可以使用 [`bindActionCreators()`](../api/bindActionCreators.md) 來自動綁定許多 action creators 到一個 `dispatch()` function。

## 原始碼

### `actions.js`

```js
/*
 * action types
 */

export const ADD_TODO = 'ADD_TODO'
export const COMPLETE_TODO = 'COMPLETE_TODO'
export const SET_VISIBILITY_FILTER = 'SET_VISIBILITY_FILTER'

/*
 * 其他常數
 */

export const VisibilityFilters = {
  SHOW_ALL: 'SHOW_ALL',
  SHOW_COMPLETED: 'SHOW_COMPLETED',
  SHOW_ACTIVE: 'SHOW_ACTIVE'
}

/*
 * action creators
 */

export function addTodo(text) {
  return { type: ADD_TODO, text }
}

export function completeTodo(index) {
  return { type: COMPLETE_TODO, index }
}

export function setVisibilityFilter(filter) {
  return { type: SET_VISIBILITY_FILTER, filter }
}
```

## 下一步

現在讓我們來[定義一些 reducers](Reducers.md) 以指定當你 dispatch 這些 actions 時，state 要如何更新！

>##### 給進階使用者的附註
>如果你已經熟悉基本的概念而且之前已經看完了這份教學，請不要忘記查看在[進階教學](../advanced/README.md)中的 [async actions](../advanced/AsyncActions.md)，以學習如何處理 AJAX 回應和組合 action creators 到非同步控制流程中。<|MERGE_RESOLUTION|>--- conflicted
+++ resolved
@@ -29,11 +29,7 @@
 
 除了 `type` 以外，一個 action 物件的結構完全取決於你。如果你有興趣，請查看 [Flux Standard Action](https://github.com/acdlite/flux-standard-action) 上有關可以如何建構 actions 的建議。
 
-<<<<<<< HEAD
 我們再添加一個 action type 來描述一個使用者對 todo 打勾表示已完成。我們藉由 `index` 參考到特定的 todo，因為我們把他們儲存在一個陣列中。在一個實際的應用程式中，在每次新東西被創建時產生一個唯一的 ID 是比較明智的。
-=======
-We’ll add one more action type to describe a user ticking off a todo as completed. We refer to a particular todo by `index` because we store them in an array. In a real app, it is wiser to generate a unique ID every time something new is created.
->>>>>>> 7ab1acbb
 
 ```js
 {
@@ -87,22 +83,14 @@
 dispatch(completeTodo(index))
 ```
 
-<<<<<<< HEAD
-或是建立會自動地 dispatches 的 **bound action creator**：
-=======
-Alternatively, you can create a **bound action creator** that automatically dispatches:
->>>>>>> 7ab1acbb
+或者，你可以建立會自動地 dispatches 的 **bound action creator**：
 
 ```js
 const boundAddTodo = (text) => dispatch(addTodo(text))
 const boundCompleteTodo = (index) => dispatch(completeTodo(index))
 ```
 
-<<<<<<< HEAD
-你將可以直接去呼叫它們：
-=======
-Now you’ll be able to call them directly:
->>>>>>> 7ab1acbb
+現在你將可以直接去呼叫它們：
 
 ```
 boundAddTodo(text)
