--- conflicted
+++ resolved
@@ -13,11 +13,7 @@
 }
 ```
 
-<<<<<<< HEAD
-Actions 是一般的 JavaScript 物件。慣例上，actions 應該有一個字串 `type` 屬性，它代表被執行的 action 的類型。Types 通常應該被定義成字串常數。一旦你的應用程式夠大了，你能會想把它們移進一個單獨的 module。
-=======
-Actions are plain JavaScript objects. Actions must have a `type` property that indicates the type of action being performed. Types should typically be defined as string constants. Once your app is large enough, you may want to move them into a separate module.
->>>>>>> 9bff38da
+Actions 是一般的 JavaScript 物件。actions 必須有一個 `type` 屬性，它代表被執行的 action 的類型。Types 通常應該被定義成字串常數。一旦你的應用程式夠大了，你能會想把它們移進一個單獨的 module。
 
 ```js
 import { ADD_TODO, REMOVE_TODO } from '../actionTypes';
