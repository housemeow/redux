--- conflicted
+++ resolved
@@ -1,10 +1,6 @@
 # 基礎
 
-<<<<<<< HEAD
-不要被所有有關 reducers、middleware、store enhancers 的花俏談話給騙了—Redux 令人難以置信的簡單。如果你曾經建置過一個 Flux 應用程式，你會感覺像是回到家了。(如果你剛開始接觸 Flux，它也很簡單！)
-=======
-Don’t be fooled by all the fancy talk about reducers, middleware, store enhancers—Redux is incredibly simple. If you’ve ever built a Flux application, you will feel right at home. If you’re new to Flux, it’s easy too!
->>>>>>> 7ab1acbb
+不要被所有有關 reducers、middleware、store enhancers 的花俏談話給騙了—Redux 令人難以置信的簡單。如果你曾經建置過一個 Flux 應用程式，你會感覺像是回到家了。如果你剛開始接觸 Flux，它也很簡單！
 
 在這份指南中，我們將帶過建立一個簡單 Todo 應用程式的過程。
 
