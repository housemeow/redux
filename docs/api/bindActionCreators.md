--- conflicted
+++ resolved
@@ -54,42 +54,23 @@
 
 class TodoListContainer extends Component {
   componentDidMount() {
-<<<<<<< HEAD
     // 藉由 react-redux 注入：
-    let { dispatch } = this.props;
-
-    // 附註：這樣是不可行的：
-    // TodoActionCreators.addTodo('Use Redux');
-=======
-    // Injected by react-redux:
     let { dispatch } = this.props
 
-    // Note: this won’t work:
+    // 附註：這樣是無法運作的：
     // TodoActionCreators.addTodo('Use Redux')
->>>>>>> 7ab1acbb
 
     // 你只是呼叫一個會建立一個 action 的 function。
     // 你也必須 dispatch 這個 action！
 
-<<<<<<< HEAD
     // 這將會正常運作：
-    let action = TodoActionCreators.addTodo('Use Redux');
-    dispatch(action);
-  }
-
-  render() {
-    // 藉由 react-redux 注入：
-    let { todos, dispatch } = this.props;
-=======
-    // This will work:
     let action = TodoActionCreators.addTodo('Use Redux')
     dispatch(action)
   }
 
   render() {
-    // Injected by react-redux:
+    // 藉由 react-redux 注入：
     let { todos, dispatch } = this.props
->>>>>>> 7ab1acbb
 
     // 這裡是一個 bindActionCreators 極佳的使用情境：
     // 你希望 child component 完全不知道 Redux 的存在。
