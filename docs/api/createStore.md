--- conflicted
+++ resolved
@@ -9,13 +9,9 @@
 
 2. [`initialState`] *(any)*：初始的 state。你可以選擇性的指定它來在 universal 應用程式 hydrate 從伺服器來的 state，或是用來恢復使用者先前被 serialize 的操作狀態。如果你使用 [`combineReducers`](combineReducers.md) 來產生 `reducer`，這必須是一個跟之前傳遞給它的物件有著相同形狀的 keys 的一般物件。反之，你可以自由地傳遞任何你的 `reducer` 可以了解的東西。
 
-<<<<<<< HEAD
+3. [`enhancer`] *(Function)*：store 的 enhancer。你可以選擇指定它來使用第三方功能以加強 store，像是 middleware、時間旅行、persistence 等等。Redux 唯一附帶的 store enhancer 是 [`applyMiddleware()`](./applyMiddleware.md)。
+
 #### 回傳
-=======
-3. [`enhancer`] *(Function)*: The store enhancer. You may optionally specify it to enhance the store with third-party capabilities such as middleware, time travel, persistence, etc. The only store enhancer that ships with Redux is [`applyMiddleware()`](./applyMiddleware.md).
-
-#### Returns
->>>>>>> 6870b826
 
 ([*`Store`*](Store.md))：掌控應用程式的完整 state 的一個物件。改變它的 state 的唯一方式是藉由 [dispatch actions](Store.md#dispatch)。你也可以[訂閱](Store.md#subscribe)它的 state 變更以更新 UI。
 
@@ -50,18 +46,10 @@
 
 * 要怎樣選擇 state 的格式取決於你。你可以使用一般物件或是一些像是 [Immutable](http://facebook.github.io/immutable-js/) 的東西。如果你不確定要用什麼，請從使用一般物件開始。
 
-<<<<<<< HEAD
-* 如果你的 state 是一個一般物件，請確認你從來沒有變更它！例如，不要從你的 reducers 回傳一些像是 `Object.assign(state, newData)` 的東西，應該回傳 `Object.assign({}, state, newData)`。用這個方法你不會覆寫掉先前的 `state`。如果你藉由 [Babel stage 1](http://babeljs.io/docs/usage/experimental/) 啟用 [ES7 object spread 提案](https://github.com/sebmarkbage/ecmascript-rest-spread)，你也可以寫成 `return { ...state, ...newData }`。
-=======
-* If your state is a plain object, make sure you never mutate it! For example, instead of returning something like `Object.assign(state, newData)` from your reducers, return `Object.assign({}, state, newData)`. This way you don’t override the previous `state`. You can also write `return { ...state, ...newData }` if you enable the [object spread operator proposal](../recipes/UsingObjectSpreadOperator.md).
->>>>>>> 6870b826
+* 如果你的 state 是一個一般物件，請確認你從來沒有變更它！例如，不要從你的 reducers 回傳一些像是 `Object.assign(state, newData)` 的東西，應該回傳 `Object.assign({}, state, newData)`。用這個方法你不會覆寫掉先前的 `state`。如果你啟用 [object spread 運算子提案](../recipes/UsingObjectSpreadOperator.md)，你也可以寫成 `return { ...state, ...newData }`。
 
 * 對於運行在伺服器上的 universal 應用程式，在每個請求建立一個 store 實體，因此它們彼此是隔離的。在伺服器上 render 應用程式之前，dispatch 幾個資料抓取的 actions 到 store 實體並等待它們完成。
 
-<<<<<<< HEAD
 * 當一個 store 被建立，Redux 會 dispatch 一個假的 action 到你的 reducer 來把初始的 state 填到 store。這不意味你可以直接的處理這個假 action。只要記住如果給你的 reducer 作為第一個參數的 state 是 `undefined`，那它應該回傳某種初始的 state，然後你所有的東西都會設置好。
-=======
-* When a store is created, Redux dispatches a dummy action to your reducer to populate the store with the initial state. You are not meant to handle the dummy action directly. Just remember that your reducer should return some kind of initial state if the state given to it as the first argument is `undefined`, and you’re all set.
 
-* To apply multiple store enhancers, you may use [`compose()`](./compose.md).
->>>>>>> 6870b826
+* 要套用多個 store enhancers，你可以使用 [`compose()`](./compose.md)。