--- conflicted
+++ resolved
@@ -26,27 +26,15 @@
   return (next) => (action) => {
     console.log('will dispatch', action)
 
-<<<<<<< HEAD
     // 呼叫在 middleware 鏈的下一個 dispatch method。
-    let returnValue = next(action);
-=======
-    // Call the next dispatch method in the middleware chain.
     let returnValue = next(action)
->>>>>>> 7ab1acbb
 
     console.log('state after dispatch', getState())
 
-<<<<<<< HEAD
     // 這很有可能是 action 自己，
     // 除非在鏈中更後面的 middleware 改變了它。
-    return returnValue;
-  };
-=======
-    // This will likely be the action itself, unless
-    // a middleware further in chain changed it.
     return returnValue
   }
->>>>>>> 7ab1acbb
 }
 
 let createStoreWithMiddleware = applyMiddleware(logger)(createStore)
@@ -55,17 +43,10 @@
 store.dispatch({
   type: 'ADD_TODO',
   text: 'Understand the middleware'
-<<<<<<< HEAD
-});
+})
 // (這幾行將會被 middleware log：)
 // 將會 dispatch：{ type: 'ADD_TODO', text: 'Understand the middleware' }
 // 在 dispatch 之後的 state：['Use Redux', 'Understand the middleware']
-=======
-})
-// (These lines will be logged by the middleware:)
-// will dispatch: { type: 'ADD_TODO', text: 'Understand the middleware' }
-// state after dispatch: [ 'Use Redux', 'Understand the middleware' ]
->>>>>>> 7ab1acbb
 ```
 
 #### 範例：使用 Thunk Middleware 來處理 Async Actions
@@ -75,21 +56,12 @@
 import thunk from 'redux-thunk'
 import * as reducers from './reducers'
 
-<<<<<<< HEAD
 // applyMiddleware 會用 middleware 增強 createStore：
-let createStoreWithMiddleware = applyMiddleware(thunk)(createStore);
+let createStoreWithMiddleware = applyMiddleware(thunk)(createStore)
 
 // 我們可以就像使用「原生的」createStore 一般使用它。
-let reducer = combineReducers(reducers);
-let store = createStoreWithMiddleware(reducer);
-=======
-// applyMiddleware supercharges createStore with middleware:
-let createStoreWithMiddleware = applyMiddleware(thunk)(createStore)
-
-// We can use it exactly like “vanilla” createStore.
 let reducer = combineReducers(reducers)
 let store = createStoreWithMiddleware(reducer)
->>>>>>> 7ab1acbb
 
 function fetchSecretSauce() {
   return fetch('https://www.google.com/search?q=secret+sauce')
@@ -123,13 +95,8 @@
   }
 }
 
-<<<<<<< HEAD
 // 即使沒有 middleware，你也可以 dispatch action：
-store.dispatch(withdrawMoney(100));
-=======
-// Even without middleware, you can dispatch an action:
 store.dispatch(withdrawMoney(100))
->>>>>>> 7ab1acbb
 
 // 不過當你需要開始一個非同步 action 時你會怎麼做，
 // 像是一個 API 呼叫，或是一個 router transition？
