--- conflicted
+++ resolved
@@ -4,12 +4,9 @@
 
 `combineReducers` helper function 把一個每個值都是不同的 reducing function 的物件轉換成一個你可以傳遞給 [`createStore`](createStore.md) 的單一 reducing function。
 
-<<<<<<< HEAD
-由此產生的 reducer 會呼叫每一個 child reducer，並收集它們的結果轉換成單一一個 state 物件。state 物件的形狀會符合傳遞進去的 `reducers` 的 keys。
-=======
-The resulting reducer calls every child reducer, and gather their results into a single state object. **The shape of the state object matches the keys of the passed `reducers`**.
+由此產生的 reducer 會呼叫每一個 child reducer，並收集它們的結果轉換成單一一個 state 物件。**state 物件的形狀會符合傳遞進去的 `reducers` 的 keys**。
 
-Consequently, the state object will look like this : 
+因此，state 物件將會看起來像這樣：
 
 ```
 {
@@ -18,10 +15,9 @@
 }
 ```
 
-You can control state key names by using different keys for the reducers in the passed object. For example, you may call `combineReducers({ todos: myTodosReducer, counter: myCounterReducer })` for the state shape to be `{ todos, counter }`.
+你可以藉由在傳遞進去的物件中針對 reducers 使用不同的 keys 來控制 state 的 key 的名稱。例如，你可以針對會是 `{ todos, counter }` 形狀的 state 呼叫 `combineReducers({ todos: myTodosReducer, counter: myCounterReducer })`。
 
-A popular convention is to name reducers after the state slices they manage, so you can use ES6 property shorthand notation: `combineReducers({ counter, todos })`. This is equivalent to writing `combineReducers({ counter: counter, todos: todos })`.
->>>>>>> 9686011a
+一個很受歡迎的慣例是用它們切分之後所管理的 state 來命名 reducers，如此一來你可以使用 ES6 property shorthand notation：`combineReducers({ counter, todos })`。這等同於撰寫 `combineReducers({ counter: counter, todos: todos })`。
 
 > ##### 給 Flux 使用者的附註
 
