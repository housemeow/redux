--- conflicted
+++ resolved
@@ -102,15 +102,9 @@
 
 let currentValue
 function handleChange() {
-<<<<<<< HEAD
-  let previousValue = currentValue;
-  currentValue = select(store.getState());
-
-=======
   let previousValue = currentValue
   currentValue = select(store.getState())
-  
->>>>>>> 7ab1acbb
+
   if (previousValue !== currentValue) {
     console.log('Some deep nested property changed from', previousValue, 'to', currentValue)
   }
