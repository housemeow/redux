# Store

store 掌控了你的應用程式的整個 [state tree](../Glossary.md#state)。
改變它裡面的 state 的唯一方法是在它上面 dispatch 一個 [action](../Glossary.md#action)。

<<<<<<< HEAD
store 不是一個 class。他只是一個有幾個方法的物件。
要建立它，必須傳遞你的 root [reducing function](../Glossary.md#reducer) 到 [`createStore`](createStore.md)。
=======
A store is not a class. It's just an object with a few methods on it.  
To create it, pass your root [reducing function](../Glossary.md#reducer) to [`createStore`](createStore.md).
>>>>>>> 750a0ca7

>##### 給 Flux 使用者的附註

<<<<<<< HEAD
>如果你是從 Flux 過來，只有一個重要的差別你必須知道。Redux 沒有 Dispatcher 也不支援多個 store。**而只有一個使用單一 root [reducing function](../Glossary.md#reducer) 的 store。**隨著你的應用程式成長，你可以把 root reducer 拆分成較小的 reducer，獨立的在 state tree 的不同部分上操作，而不要添加 store。你可以使用像是 [`combineReducers`](combineReducers.md) 之類的 helper 來結合它們。這相似於一個 React 應用程式中只有一個 root component，不過它是由許多小的 component 組合而成。
=======
>If you're coming from Flux, there is a single important difference you need to understand. Redux doesn't have a Dispatcher or support many stores. **Instead, there is just a single store with a single root [reducing function](../Glossary.md#reducer).** As your app grows, instead of adding stores, you split the root reducer into smaller reducers independently operating on the different parts of the state tree. You can use a helper like [`combineReducers`](combineReducers.md) to combine them. This is similar to how there is just one root component in a React app, but it is composed out of many small components.
>>>>>>> 750a0ca7

### Store Method

- [`getState()`](#getState)
- [`dispatch(action)`](#dispatch)
- [`subscribe(listener)`](#subscribe)
- [`replaceReducer(nextReducer)`](#replaceReducer)

## Store Method

### <a id='getState'></a>[`getState()`](#getState)

<<<<<<< HEAD
回傳你的應用程式當下的 state tree。
這等同於 store 的 reducer 最後一次回傳的值。
=======
Returns the current state tree of your application.  
It is equal to the last value returned by the store's reducer.
>>>>>>> 750a0ca7

#### 回傳

*(any)*：你的應用程式當下的 state tree。

<hr>

### <a id='dispatch'></a>[`dispatch(action)`](#dispatch)

Dispatch 一個 action。這是觸發 state 變更的唯一方式。

<<<<<<< HEAD
store 的 reducing function 將會同步的用當下 [`getState()`](#getState) 的結果和給定的 `action` 來呼叫。它的回傳值將會被當作下一個 state。從現在開始 [`getState()`](#getState) 將會回傳它，而 change listener 將會立刻被通知。

>##### 給 Flux 使用者的附註
>如果你嘗試從 [reducer](../Glossary.md#reducer) 裡面呼叫 `dispatch`，它將會拋出一個錯誤說「Reducer 不可以 dispatch action。」這相似於在 Flux 裡面的「不可以在 dispatch 中途 dispatch」錯誤，不過不會造成那些相關的問題。在 Flux 中，當 Store 正在處理 action 並發送更新時，是禁止 dispatch 的。不幸的，因為這樣讓它不能在 component lifecycle hook 或是其他的好地方 dispatch action。
=======
The store's reducing function will be called with the current [`getState()`](#getState) result and the given `action` synchronously. Its return value will be considered the next state. It will be returned from [`getState()`](#getState) from now on, and the change listeners will immediately be notified.

>##### A Note for Flux Users
>If you attempt to call `dispatch` from inside the [reducer](../Glossary.md#reducer), it will throw with an error saying “Reducers may not dispatch actions.” This is similar to “Cannot dispatch in a middle of dispatch” error in Flux, but doesn't cause the problems associated with it. In Flux, a dispatch is forbidden while Stores are handling the action and emitting updates. This is unfortunate because it makes it impossible to dispatch actions from component lifecycle hooks or other benign places.
>>>>>>> 750a0ca7

>在 Redux 中，訂閱會在 root reducer 已經回傳了新的 state 之後才被呼叫，所以你*可以*在訂閱的 listener 中 dispatch。你只被禁止在 reducer 裡面 dispatch，因為它們必須沒有 side effect。如果你想要針對一個 action 產生 side effect，做這件事的正確位置是在它的非同步 [action creator](../Glossary.md#action-creator) 裡。

#### 參數

<<<<<<< HEAD
1. `action` (*Object*<sup>†</sup>)：一個描述對你的應用程式有意義的變更的一般物件。Action 是把資料放進 store 的唯一方法，所以任何資料，無論是從 UI 事件、網路 callback、或是其他來源像是 WebSocket，最後都必須做為 action 被 dispatch。Action 必須有一個 `type` 屬性，它代表被執行的 action 的類型。Type 可以被定義成常數並從其他 module import。使用字串作為 `type` 會比使用 [Symbol](https://developer.mozilla.org/en/docs/Web/JavaScript/Reference/Global_Objects/Symbol) 好，因為字串是可 serialize 的。除了 `type` 以外，action 物件的結構完全取決於你。如果你有興趣，請查看 [Flux Standard Action](https://github.com/acdlite/flux-standard-action) 上有關應該如何建構 action 的建議。
=======
1. `action` (*Object*<sup>†</sup>): A plain object describing the change that makes sense for your application. Actions are the only way to get data into the store, so any data, whether from the UI events, network callbacks, or other sources such as WebSockets needs to eventually be dispatched as actions. Actions must have a `type` field that indicates the type of action being performed. Types can be defined as constants and imported from another module. It's better to use strings for `type` than [Symbols](https://developer.mozilla.org/en/docs/Web/JavaScript/Reference/Global_Objects/Symbol) because strings are serializable. Other than `type`, the structure of an action object is really up to you. If you're interested, check out [Flux Standard Action](https://github.com/acdlite/flux-standard-action) for recommendations on how actions could be constructed.
>>>>>>> 750a0ca7

#### 回傳

(Object<sup>†</sup>)：被 dispatch 的 action (請參閱附註)。

#### 附註

<sup>†</sup> 你藉由呼叫 [`createStore`](createStore.md) 所拿到的「原生」store 實作，只支援一般物件 action 而且會立刻被送到 reducer。

但是，如果你把 [`createStore`](createStore.md) 用 [`applyMiddleware`](applyMiddleware.md) 包起來，這些 middleware 用不同的方式解釋 action，並提供對 dispatch [async action](../Glossary.md#async-action) 的支援。Async action 通常是一些非同步的基礎型別，像是 Promise、Observable、或是 thunk。

Middleware 是由社群所創造且不會預設附帶在 Redux 裡。你需要明確的安裝像是 [redux-thunk](https://github.com/gaearon/redux-thunk) 或是 [redux-promise](https://github.com/acdlite/redux-promise) 之類的套件以使用它。你也可以建立自己的 middleware。
要學習如何去描述非同步的 API 呼叫、在 action creator 裡面讀取當下的 state、執行有 side effect 的動作、或是把它們鏈接起來按照順序執行，請查看 [`applyMiddleware`](applyMiddleware.md) 的範例。

#### 範例

```js
import { createStore } from 'redux'
let store = createStore(todos, [ 'Use Redux' ])

function addTodo(text) {
  return {
    type: 'ADD_TODO',
    text
  }
}

store.dispatch(addTodo('Read the docs'))
store.dispatch(addTodo('Read about the middleware'))
```

<hr>

### <a id='subscribe'></a>[`subscribe(listener)`](#subscribe)

添加一個 change listener。它將會在任何時候 action 被 dispatch 時被呼叫，而 state tree 的某部分有可能已經改變了。你可以接著呼叫 [`getState()`](#getState) 來在這個 callback 裡面讀取當下的 state。

你可以從 change listener 呼叫 [`dispatch()`](#dispatch)，有以下注意事項:

1. 只有在回應使用者的行為或是特定條件下（例如，當 store 有特定欄位時 dispatch 一個 action），listener 才會呼叫 [`dispatch()`](#dispatch)。不需任何條件的呼叫 [`dispatch()`](#dispatch) 在技術上是可行的，但是這麼做會導致無窮迴圈的發生，因為每個 [`dispatch()`](#dispatch) 的呼叫通常會再次的觸發 listener。

2. Subscription 剛好在每個 [`dispatch()`](#dispatch) 呼叫前被存起來。若你在 listener 正在被呼叫時進行 subscribe 或是 unsubscribe，將不會對正在運行中的 [`dispatch()`](#dispatch) 有任何影響。不過，下一個呼叫的 [`dispatch()`](#dispatch)，不論它是不是巢狀，都將使用更近被存起來的 subscription。

3. Listener 不應該預期會看到所有的 states 變化，因為在 listener 被呼叫之前，state 可能會在巢狀的 [`dispatch()`](#dispatch) 之中被更新數次。不過，這保證所有 [`dispatch()`](#dispatch) 開始時所註冊的 subscriber，都會在結束時以最新的 state 呼叫。

<<<<<<< HEAD
這是一個低階 API。你大部份時候不會直接使用它，你會使用 React (或其他的) 綁定。如果你常使用 callback 作為一個 hook 來反應 state 的變更，你可能會想要 [寫一個客製化的 `observeStore` utility](https://github.com/reactjs/redux/issues/303#issuecomment-125184409)。`Store` 也是一個 [`Observable`](https://github.com/zenparsing/es-observable)，所以你可以 `subscribe` 並用像是 [RxJS](https://github.com/ReactiveX/RxJS) 之類的 library 來做出改變。
=======
It is a low-level API. Most likely, instead of using it directly, you'll use React (or other) bindings. If you commonly use the callback as a hook to react to state changes, you might want to [write a custom `observeStore` utility](https://github.com/reactjs/redux/issues/303#issuecomment-125184409). The `Store` is also an [`Observable`](https://github.com/zenparsing/es-observable), so you can `subscribe` to changes with libraries like [RxJS](https://github.com/ReactiveX/RxJS). 
>>>>>>> 750a0ca7

要取消訂閱 change listener，可以呼叫 `subscribe` 回傳的 function。

#### 參數

<<<<<<< HEAD
1. `listener` (*Function*)：這個 callback 會在任何時候 action 被 dispatch 之後被呼叫，而 state tree 可能已經改變了。你可以在這個 callback 裡面呼叫 [`getState()`](#getState) 來讀取當下的 state tree。store 的 reducer 是一個 pure function，所以你可以比較 state tree 裡一些深層路徑的參考來合理預測它的值是否有改變。
=======
1. `listener` (*Function*): The callback to be invoked any time an action has been dispatched, and the state tree might have changed. You may call [`getState()`](#getState) inside this callback to read the current state tree. It is reasonable to expect that the store's reducer is a pure function, so you may compare references to some deep path in the state tree to learn whether its value has changed.
>>>>>>> 750a0ca7

##### 回傳

(*Function*)：一個可以取消訂閱 change listener 的 function。

##### 範例

```js
function select(state) {
  return state.some.deep.property
}

let currentValue
function handleChange() {
  let previousValue = currentValue
  currentValue = select(store.getState())

  if (previousValue !== currentValue) {
    console.log('Some deep nested property changed from', previousValue, 'to', currentValue)
  }
}

let unsubscribe = store.subscribe(handleChange)
unsubscribe()
```

<hr>

### <a id='replaceReducer'></a>[`replaceReducer(nextReducer)`](#replaceReducer)

置換 store 當下用來計算 state 使用的 reducer。

這是一個進階的 API。如果你的應用程式要實作 code splitting 你可能會需要這個，因為你想要動態的載入一些 reducer。如果你要實作一個 Redux 的 hot reload 機制，那你也可能需要這個。

#### 參數

1. `reducer` (*Function*)：給 store 接下來使用的 reducer。<|MERGE_RESOLUTION|>--- conflicted
+++ resolved
@@ -3,21 +3,12 @@
 store 掌控了你的應用程式的整個 [state tree](../Glossary.md#state)。
 改變它裡面的 state 的唯一方法是在它上面 dispatch 一個 [action](../Glossary.md#action)。
 
-<<<<<<< HEAD
 store 不是一個 class。他只是一個有幾個方法的物件。
 要建立它，必須傳遞你的 root [reducing function](../Glossary.md#reducer) 到 [`createStore`](createStore.md)。
-=======
-A store is not a class. It's just an object with a few methods on it.  
-To create it, pass your root [reducing function](../Glossary.md#reducer) to [`createStore`](createStore.md).
->>>>>>> 750a0ca7
 
 >##### 給 Flux 使用者的附註
 
-<<<<<<< HEAD
 >如果你是從 Flux 過來，只有一個重要的差別你必須知道。Redux 沒有 Dispatcher 也不支援多個 store。**而只有一個使用單一 root [reducing function](../Glossary.md#reducer) 的 store。**隨著你的應用程式成長，你可以把 root reducer 拆分成較小的 reducer，獨立的在 state tree 的不同部分上操作，而不要添加 store。你可以使用像是 [`combineReducers`](combineReducers.md) 之類的 helper 來結合它們。這相似於一個 React 應用程式中只有一個 root component，不過它是由許多小的 component 組合而成。
-=======
->If you're coming from Flux, there is a single important difference you need to understand. Redux doesn't have a Dispatcher or support many stores. **Instead, there is just a single store with a single root [reducing function](../Glossary.md#reducer).** As your app grows, instead of adding stores, you split the root reducer into smaller reducers independently operating on the different parts of the state tree. You can use a helper like [`combineReducers`](combineReducers.md) to combine them. This is similar to how there is just one root component in a React app, but it is composed out of many small components.
->>>>>>> 750a0ca7
 
 ### Store Method
 
@@ -30,13 +21,8 @@
 
 ### <a id='getState'></a>[`getState()`](#getState)
 
-<<<<<<< HEAD
 回傳你的應用程式當下的 state tree。
 這等同於 store 的 reducer 最後一次回傳的值。
-=======
-Returns the current state tree of your application.  
-It is equal to the last value returned by the store's reducer.
->>>>>>> 750a0ca7
 
 #### 回傳
 
@@ -48,27 +34,16 @@
 
 Dispatch 一個 action。這是觸發 state 變更的唯一方式。
 
-<<<<<<< HEAD
 store 的 reducing function 將會同步的用當下 [`getState()`](#getState) 的結果和給定的 `action` 來呼叫。它的回傳值將會被當作下一個 state。從現在開始 [`getState()`](#getState) 將會回傳它，而 change listener 將會立刻被通知。
 
 >##### 給 Flux 使用者的附註
 >如果你嘗試從 [reducer](../Glossary.md#reducer) 裡面呼叫 `dispatch`，它將會拋出一個錯誤說「Reducer 不可以 dispatch action。」這相似於在 Flux 裡面的「不可以在 dispatch 中途 dispatch」錯誤，不過不會造成那些相關的問題。在 Flux 中，當 Store 正在處理 action 並發送更新時，是禁止 dispatch 的。不幸的，因為這樣讓它不能在 component lifecycle hook 或是其他的好地方 dispatch action。
-=======
-The store's reducing function will be called with the current [`getState()`](#getState) result and the given `action` synchronously. Its return value will be considered the next state. It will be returned from [`getState()`](#getState) from now on, and the change listeners will immediately be notified.
-
->##### A Note for Flux Users
->If you attempt to call `dispatch` from inside the [reducer](../Glossary.md#reducer), it will throw with an error saying “Reducers may not dispatch actions.” This is similar to “Cannot dispatch in a middle of dispatch” error in Flux, but doesn't cause the problems associated with it. In Flux, a dispatch is forbidden while Stores are handling the action and emitting updates. This is unfortunate because it makes it impossible to dispatch actions from component lifecycle hooks or other benign places.
->>>>>>> 750a0ca7
 
 >在 Redux 中，訂閱會在 root reducer 已經回傳了新的 state 之後才被呼叫，所以你*可以*在訂閱的 listener 中 dispatch。你只被禁止在 reducer 裡面 dispatch，因為它們必須沒有 side effect。如果你想要針對一個 action 產生 side effect，做這件事的正確位置是在它的非同步 [action creator](../Glossary.md#action-creator) 裡。
 
 #### 參數
 
-<<<<<<< HEAD
 1. `action` (*Object*<sup>†</sup>)：一個描述對你的應用程式有意義的變更的一般物件。Action 是把資料放進 store 的唯一方法，所以任何資料，無論是從 UI 事件、網路 callback、或是其他來源像是 WebSocket，最後都必須做為 action 被 dispatch。Action 必須有一個 `type` 屬性，它代表被執行的 action 的類型。Type 可以被定義成常數並從其他 module import。使用字串作為 `type` 會比使用 [Symbol](https://developer.mozilla.org/en/docs/Web/JavaScript/Reference/Global_Objects/Symbol) 好，因為字串是可 serialize 的。除了 `type` 以外，action 物件的結構完全取決於你。如果你有興趣，請查看 [Flux Standard Action](https://github.com/acdlite/flux-standard-action) 上有關應該如何建構 action 的建議。
-=======
-1. `action` (*Object*<sup>†</sup>): A plain object describing the change that makes sense for your application. Actions are the only way to get data into the store, so any data, whether from the UI events, network callbacks, or other sources such as WebSockets needs to eventually be dispatched as actions. Actions must have a `type` field that indicates the type of action being performed. Types can be defined as constants and imported from another module. It's better to use strings for `type` than [Symbols](https://developer.mozilla.org/en/docs/Web/JavaScript/Reference/Global_Objects/Symbol) because strings are serializable. Other than `type`, the structure of an action object is really up to you. If you're interested, check out [Flux Standard Action](https://github.com/acdlite/flux-standard-action) for recommendations on how actions could be constructed.
->>>>>>> 750a0ca7
 
 #### 回傳
 
@@ -114,21 +89,13 @@
 
 3. Listener 不應該預期會看到所有的 states 變化，因為在 listener 被呼叫之前，state 可能會在巢狀的 [`dispatch()`](#dispatch) 之中被更新數次。不過，這保證所有 [`dispatch()`](#dispatch) 開始時所註冊的 subscriber，都會在結束時以最新的 state 呼叫。
 
-<<<<<<< HEAD
 這是一個低階 API。你大部份時候不會直接使用它，你會使用 React (或其他的) 綁定。如果你常使用 callback 作為一個 hook 來反應 state 的變更，你可能會想要 [寫一個客製化的 `observeStore` utility](https://github.com/reactjs/redux/issues/303#issuecomment-125184409)。`Store` 也是一個 [`Observable`](https://github.com/zenparsing/es-observable)，所以你可以 `subscribe` 並用像是 [RxJS](https://github.com/ReactiveX/RxJS) 之類的 library 來做出改變。
-=======
-It is a low-level API. Most likely, instead of using it directly, you'll use React (or other) bindings. If you commonly use the callback as a hook to react to state changes, you might want to [write a custom `observeStore` utility](https://github.com/reactjs/redux/issues/303#issuecomment-125184409). The `Store` is also an [`Observable`](https://github.com/zenparsing/es-observable), so you can `subscribe` to changes with libraries like [RxJS](https://github.com/ReactiveX/RxJS). 
->>>>>>> 750a0ca7
 
 要取消訂閱 change listener，可以呼叫 `subscribe` 回傳的 function。
 
 #### 參數
 
-<<<<<<< HEAD
 1. `listener` (*Function*)：這個 callback 會在任何時候 action 被 dispatch 之後被呼叫，而 state tree 可能已經改變了。你可以在這個 callback 裡面呼叫 [`getState()`](#getState) 來讀取當下的 state tree。store 的 reducer 是一個 pure function，所以你可以比較 state tree 裡一些深層路徑的參考來合理預測它的值是否有改變。
-=======
-1. `listener` (*Function*): The callback to be invoked any time an action has been dispatched, and the state tree might have changed. You may call [`getState()`](#getState) inside this callback to read the current state tree. It is reasonable to expect that the store's reducer is a pure function, so you may compare references to some deep path in the state tree to learn whether its value has changed.
->>>>>>> 750a0ca7
 
 ##### 回傳
 
