--- conflicted
+++ resolved
@@ -81,17 +81,13 @@
 
 添加一個 change listener。它將會在任何時候 action 被 dispatch 時被呼叫，而 state tree 的某部分有可能已經改變了。你可以接著呼叫 [`getState()`](#getState) 來在這個 callback 裡面讀取當下的 state。
 
-<<<<<<< HEAD
-這是一個低階 API。你大部份時候不會直接使用它，你會使用 React (或其他的) 綁定。如果你覺得這個 callback 需要使用當下的 state 當參數來呼叫，你可能會想要[把 store 轉換成 Observable 或寫一個客製化的 `observeStore` utility 來取代](https://github.com/rackt/redux/issues/303#issuecomment-125184409)。
-=======
-You may call [`dispatch()`](#dispatch) from a change listener, with the following caveats:
+你可以從 change listener 呼叫 [`dispatch()`](#dispatch)，有以下注意事項:
 
 1. Both subscription and unsubscription will take effect after the outermost [`dispatch()`](#dispatch) call on the stack exits. This means that if you subscribe or unsubscribe while listeners are being invoked, the changes to the subscriptions will take effect only after the outermost [`dispatch()`](#dispatch) exits.
 
 2. The listener should not expect to see all states changes, as the state might have been updated multiple times during a nested [`dispatch()`](#dispatch) before the listener is called. It is, however, guaranteed that all subscribers registered by the time the outermost [`dispatch()`](#dispatch) started will be called with the latest state by the time the outermost [`dispatch()`](#dispatch) exits.
 
-It is a low-level API. Most likely, instead of using it directly, you’ll use React (or other) bindings. If you feel that the callback needs to be invoked with the current state, you might want to [convert the store to an Observable or write a custom `observeStore` utility instead](https://github.com/rackt/redux/issues/303#issuecomment-125184409).
->>>>>>> 9b88b3d4
+這是一個低階 API。你大部份時候不會直接使用它，你會使用 React (或其他的) 綁定。如果你覺得這個 callback 需要使用當下的 state 當參數來呼叫，你可能會想要[把 store 轉換成 Observable 或寫一個客製化的 `observeStore` utility 來取代](https://github.com/rackt/redux/issues/303#issuecomment-125184409)。
 
 要取消訂閱 change listener，可以呼叫 `subscribe` 回傳的 function。
 
