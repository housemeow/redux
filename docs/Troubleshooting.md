--- conflicted
+++ resolved
@@ -27,13 +27,8 @@
       completed: false
     })
   case 'COMPLETE_TODO':
-<<<<<<< HEAD
     // 錯了！這變動了 state[action.index]。
-    state[action.index].completed = true;
-=======
-    // Wrong! This mutates state[action.index].
     state[action.index].completed = true
->>>>>>> 7ab1acbb
   }
 
   return state
@@ -45,40 +40,20 @@
 ```js
 function todos(state = [], action) {
   switch (action.type) {
-<<<<<<< HEAD
-  case 'ADD_TODO':
-    // 回傳一個新的陣列
-    return [...state, {
-      text: action.text,
-      completed: false
-    }];
-  case 'COMPLETE_TODO':
-    // 回傳一個新的陣列
-    return [
-      ...state.slice(0, action.index),
-      // 在變動之前先複製物件
-      Object.assign({}, state[action.index], {
-        completed: true
-      }),
-      ...state.slice(action.index + 1)
-    ];
-  default:
-    return state;
-=======
     case 'ADD_TODO':
-      // Return a new array
+      // 回傳一個新的陣列
       return [
-        ...state, 
+        ...state,
         {
           text: action.text,
           completed: false
         }
       ]
     case 'COMPLETE_TODO':
-      // Return a new array
+      // 回傳一個新的陣列
       return [
         ...state.slice(0, action.index),
-        // Copy the object before mutating
+        // 在變動之前先複製物件
         Object.assign({}, state[action.index], {
           completed: true
         }),
@@ -86,7 +61,6 @@
       ]
     default:
       return state
->>>>>>> 7ab1acbb
   }
 }
 ```
@@ -160,13 +134,8 @@
 
 class AddTodo extends Component {
   handleClick() {
-<<<<<<< HEAD
     // 不會正常運作！
-    addTodo('Fix the issue');
-=======
-    // Won't work!
     addTodo('Fix the issue')
->>>>>>> 7ab1acbb
   }
 
   render() {
@@ -185,13 +154,8 @@
 
 ```js
 handleClick() {
-<<<<<<< HEAD
   // 正常運作！(不過無論如何你需要抓得到 store)
-  store.dispatch(addTodo('Fix the issue'));
-=======
-  // Works! (but you need to grab store somehow)
   store.dispatch(addTodo('Fix the issue'))
->>>>>>> 7ab1acbb
 }
 ```
 
@@ -206,13 +170,8 @@
 
 class AddTodo extends Component {
   handleClick() {
-<<<<<<< HEAD
     // 正常運作！
-    this.props.dispatch(addTodo('Fix the issue'));
-=======
-    // Works!
     this.props.dispatch(addTodo('Fix the issue'))
->>>>>>> 7ab1acbb
   }
 
   render() {
@@ -224,13 +183,8 @@
   }
 }
 
-<<<<<<< HEAD
 // 除了 state 以外，`connect` 還把 `dispatch` 放到我們的 props 裡。
-export default connect()(AddTodo);
-=======
-// In addition to the state, `connect` puts `dispatch` in our props.
 export default connect()(AddTodo)
->>>>>>> 7ab1acbb
 ```
 
 如果你想要的話，你可以接著手動的把 `dispatch` 傳下去給其他的 components。
