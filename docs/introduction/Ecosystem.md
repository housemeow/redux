# 生態系

Redux 是個非常小的 library，但它的介面和 APIs 都是精挑細選來衍生出工具和 extensions 的生態系。

如果需要一個有關 Redux 一切的廣泛清單，我們推薦 [Awesome Redux](https://github.com/xgrommx/awesome-redux)。它包含範例、boilerplates、middleware、utility libraries 和許多其他的東西。

在這個頁面上，我們將只列出它們之中一些 Redux 維護者已經親自審核的。不要因此而打消你嘗試其他項目的念頭！這個生態系成長得太快，我們沒有足夠的時間去查看所有的東西。請把這些當作「員工推薦」，如果你已經使用 Redux 做出了很棒的東西，請不要猶豫馬上提交一個 PR。

## 學習 Redux

### Screencasts

* **[Getting Started with Redux](https://egghead.io/series/getting-started-with-redux)** — 直接從 Redux 的作者學習它的基礎 (30 部免費影片)

### 應用程式範例

* [SoundRedux](https://github.com/andrewngu/sound-redux) — 一個用 Redux 打造的 SoundCloud 客戶端
* [Shopping Cart (Flux Comparison)](https://github.com/voronianski/flux-comparison/tree/master/redux) — 一個從 Flux Comparison 來的購物車範例

### 教學和文章

* [Redux Tutorial](https://github.com/happypoulp/redux-tutorial) — 一步一步的學習如何使用 redux
* [Redux Egghead Course Notes](https://github.com/tayiorbeii/egghead.io_redux_course_notes) — Redux [Egghead 影片課程](https://egghead.io/series/getting-started-with-redux) 的筆記
* [What the Flux?! Let’s Redux.](https://blog.andyet.com/2015/08/06/what-the-flux-lets-redux) — 一個 Redux 的介紹
* [A cartoon intro to Redux](https://code-cartoons.com/a-cartoon-intro-to-redux-3afb775501a6) — 一個視覺化的 Redux 資料流說明
* [Understanding Redux](http://www.youhavetolearncomputers.com/blog/2015/9/15/a-conceptual-overview-of-redux-or-how-i-fell-in-love-with-a-javascript-state-container) — 學習 Redux 的基礎概念
* [Handcrafting an Isomorphic Redux Application (With Love)](https://medium.com/@bananaoomarang/handcrafting-an-isomorphic-redux-application-with-love-40ada4468af4) — 一個藉由資料抓取與 routing 建立 universal 應用程式的教學
* [Full-Stack Redux Tutorial](http://teropa.info/blog/2015/09/10/full-stack-redux-tutorial.html) — 一個使用 Redux、React 與 Immutable 進行測試先行開發的詳盡指南
* [Understanding Redux Middleware](https://medium.com/@meagle/understanding-87566abcfb7a#.l033pyr02) — 實作 Redux middleware 的深入指南
* [A Simple Way to Route with Redux](http://jlongster.com/A-Simple-Way-to-Route-with-Redux) — 一個 Redux Simple Router 的介紹

### 演講

* [Live React: Hot Reloading and Time Travel](http://youtube.com/watch?v=xsSnOQynTHs) — 看看 Redux 強制的限制如何讓隨著時間旅行 hot reload 變得簡單
* [Cleaning the Tar: Using React within the Firefox Developer Tools](https://www.youtube.com/watch?v=qUlRpybs7_c) — 學習如何漸漸的把既存的 MVC 應用程式遷移到 Redux
* [Redux: Simplifying Application State](https://www.youtube.com/watch?v=okdC5gcD-dM) — Redux 架構的介紹

## 使用 Redux

### 綁定

* [react-redux](https://github.com/gaearon/react-redux) — React
* [ng-redux](https://github.com/wbuchwalter/ng-redux) — Angular
* [ng2-redux](https://github.com/wbuchwalter/ng2-redux) — Angular 2
* [backbone-redux](https://github.com/redbooth/backbone-redux) — Backbone
* [redux-falcor](https://github.com/ekosz/redux-falcor) — Falcor
* [deku-redux](https://github.com/troch/deku-redux) — Deku

### Middleware

* [redux-thunk](http://github.com/gaearon/redux-thunk) — 撰寫 async action creators 的最簡單方式
* [redux-promise](https://github.com/acdlite/redux-promise) — [FSA](https://github.com/acdlite/flux-standard-action)-相容的 promise middleware
* [redux-rx](https://github.com/acdlite/redux-rx) — Redux 的 RxJS utilities，包含一個 Observable 的 middleware
* [redux-batched-updates](https://github.com/acdlite/redux-batched-updates) — 讓 Redux dispatches 的結果批次發生 React 更新
* [redux-logger](https://github.com/fcomb/redux-logger) — 記錄每一個 Redux action 和下一個 state
* [redux-immutable-state-invariant](https://github.com/leoasis/redux-immutable-state-invariant) — 在開發時，警告 state 的變更
* [redux-analytics](https://github.com/markdalgleish/redux-analytics) — Redux 的分析用 middleware
* [redux-gen](https://github.com/weo-edu/redux-gen) — Redux 的 Generator middleware
* [redux-saga](https://github.com/yelouafi/redux-saga) — 一個 Redux 應用程式的 side effect model 方案

### Routing

<<<<<<< HEAD
* [redux-router](https://github.com/rackt/redux-router) —  React Router 的 Redux 綁定
* [redux-simple-router](https://github.com/jlongster/redux-simple-router) — 用非常簡單的綁定來保持 React Router 和 Redux 同步
=======
* [redux-simple-router](https://github.com/rackt/redux-simple-router) — Ruthlessly simple bindings to keep React Router and Redux in sync
* [redux-router](https://github.com/acdlite/redux-router) — Redux bindings for React Router
>>>>>>> 9686011a

### Components

* [redux-form](https://github.com/erikras/redux-form) — 把 React 表單 state 保存在 Redux 裡

### Enhancers

* [redux-batched-subscribe](https://github.com/tappleby/redux-batched-subscribe) — 客製化 batching 以及 debouncing 的呼叫給 store 的訂閱者
* [redux-history-transitions](https://github.com/johanneslumpe/redux-history-transitions) — 基於任意的 actions 來處理 History transitions
* [redux-optimist](https://github.com/ForbesLindesay/redux-optimist) — 樂觀地使用可以在之後 commit 或 revert 的 actions
* [redux-undo](https://github.com/omnidan/redux-undo) — 輕鬆的 undo/redo 並在你的 reducers 的歷史間活動
* [redux-ignore](https://github.com/omnidan/redux-ignore) — 藉由陣列或是 filter function 來忽略 redux actions
* [redux-recycle](https://github.com/omnidan/redux-recycle) — 在收到特定的 actions 時重置 redux state
* [redux-batched-actions](https://github.com/tshelburne/redux-batched-actions) — 用只通知 subscriber 一次的方式來 Dispatch 多個 actions
* [redux-search](https://github.com/treasure-data/redux-search) — 自動地幫資源在 web worker 中建立索引並透過非阻塞的方式搜尋它們
* [redux-electron-store](https://github.com/samiskin/redux-electron-store) — 跨越 Electron processes 同步 Redux stores 的 Store enhancers

### Utilities

* [reselect](https://github.com/faassen/reselect) — 有效地獲取資料選擇器，靈感來自 NuclearJS
* [normalizr](https://github.com/gaearon/normalizr) — 正規化巢狀的 API 回應讓 reducers 易於處理
* [redux-actions](https://github.com/acdlite/redux-actions) — 減少撰寫 reducers 和 action creators 的 boilerplate
* [redux-act](https://github.com/pauldijou/redux-act) — 一個自己用來建立 reducers 和 action creators 的 library
* [redux-transducers](https://github.com/acdlite/redux-transducers) — Redux 的 Transducer utilities
* [redux-immutablejs](https://github.com/indexiatech/redux-immutablejs) - Redux & [Immutable](https://github.com/facebook/immutable-js/) 之間的整合工具
* [redux-undo](https://github.com/omnidan/redux-undo) — 輕鬆的 undo/redo 並在你的 reducers 的歷史間活動
* [redux-tcomb](https://github.com/gcanti/redux-tcomb) — Immutable 與給 Redux 用的 type-checked state 和 actions
* [redux-mock-store](https://github.com/arnaudbenard/redux-mock-store) — Mock redux store 以測試你的應用程式

### 開發者工具

* [Redux DevTools](http://github.com/gaearon/redux-devtools) — 一個 action 記錄器，它伴隨著 time travel UI、hot reload 和 reducers 的錯誤處理，[在 React Europe 首次展示](https://www.youtube.com/watch?v=xsSnOQynTHs)
* [Redux DevTools Extension](https://github.com/zalmoxisus/redux-devtools-extension) — 一個包裝了 Redux DevTools 並提供額外功能的 Chrome 擴充套件

### 社群慣例

* [Flux Standard Action](https://github.com/acdlite/flux-standard-action) — 一個 Flux action 物件 的人性化標準
* [Canonical Reducer Composition](https://github.com/gajus/canonical-reducer-composition) — 一個巢狀 reducer composition 的自訂標準
* [Ducks: Redux Reducer Bundles](https://github.com/erikras/ducks-modular-redux) — 一個 關於包裝 reducers、action types 和 actions 的建議

### 翻譯

* [中文文档](http://camsong.github.io/redux-in-chinese/) — Chinese
* [繁體中文文件](https://github.com/chentsulin/redux) — Traditional Chinese
* [Redux in Russian](https://github.com/rajdee/redux-in-russian) — Russian

## 更多

[Awesome Redux](https://github.com/xgrommx/awesome-redux) 是一個廣泛的 Redux 相關 repositories 的清單。<|MERGE_RESOLUTION|>--- conflicted
+++ resolved
@@ -60,13 +60,8 @@
 
 ### Routing
 
-<<<<<<< HEAD
-* [redux-router](https://github.com/rackt/redux-router) —  React Router 的 Redux 綁定
-* [redux-simple-router](https://github.com/jlongster/redux-simple-router) — 用非常簡單的綁定來保持 React Router 和 Redux 同步
-=======
-* [redux-simple-router](https://github.com/rackt/redux-simple-router) — Ruthlessly simple bindings to keep React Router and Redux in sync
-* [redux-router](https://github.com/acdlite/redux-router) — Redux bindings for React Router
->>>>>>> 9686011a
+* [redux-simple-router](https://github.com/rackt/redux-simple-router) — 用非常簡單的綁定來保持 React Router 和 Redux 同步
+* [redux-router](https://github.com/acdlite/redux-router) — React Router 的 Redux 綁定
 
 ### Components
 
