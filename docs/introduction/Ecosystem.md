# 生態系

Redux 是個非常小的 library，但它的介面和 API 都是精挑細選來衍生出工具和 extension 的生態系。

如果需要一個有關 Redux 一切的廣泛清單，我們推薦 [Awesome Redux](https://github.com/xgrommx/awesome-redux)。它包含範例、boilerplate、middleware、utility library 和許多其他的東西。[React/Redux Links](https://github.com/markerikson/react-redux-links) 涵蓋了教學及其他有用的資源，不論是學習 React 或 Redux 的人，而 [Redux Ecosystem Links](https://github.com/markerikson/redux-ecosystem-links) 則列了許多與 Redux 有關的 library 及附加功能。

<<<<<<< HEAD
在這個頁面上，我們將只列出它們之中一些 Redux 維護者已經親自審核的。不要因此而打消你嘗試其他項目的念頭！這個生態系成長得太快，我們沒有足夠的時間去查看所有的東西。請把這些當作「員工推薦」，如果你已經使用 Redux 做出了很棒的東西，請不要猶豫馬上提交一個 PR。
=======
On this page we will only feature a few of them that the Redux maintainers have vetted personally. Don't let this discourage you from trying the rest of them! The ecosystem is growing too fast, and we have a limited time to look at everything. Consider these the “staff picks”, and don't hesitate to submit a PR if you've built something wonderful with Redux.
>>>>>>> 750a0ca7

## 學習 Redux

### 影片

* **[Getting Started with Redux](https://egghead.io/series/getting-started-with-redux)** — 直接從 Redux 的作者學習它的基礎 (30 部免費影片)
* **[Learn Redux](https://learnredux.com)** — 建立一個簡單的照片應用程式，它簡化了 Redux、 React Router 和 React.js 背後的核心概念

### 應用程式範例

<<<<<<< HEAD
* [Official Examples](Examples.md) — 一些涵蓋不同 Redux 技術的官方範例
* [SoundRedux](https://github.com/andrewngu/sound-redux) — 一個用 Redux 打造的 SoundCloud 客戶端
* [grafgiti](https://github.com/mohebifar/grafgiti) — 在你的 GitHub 貢獻牆上建立 graffity
=======
* [Official Examples](Examples.md) — A few official examples covering different Redux techniques
* [SoundRedux](https://github.com/andrewngu/sound-redux) — A SoundCloud client built with Redux
* [grafgiti](https://github.com/mohebifar/grafgiti) — Create graffiti on your GitHub contributions wall
* [React-lego](https://github.com/peter-mouland/react-lego) — How to plug into React, one block at a time.
>>>>>>> 750a0ca7

### 教學和文章

* [Redux Tutorial](https://github.com/happypoulp/redux-tutorial)
* [Redux Egghead Course Notes](https://github.com/tayiorbeii/egghead.io_redux_course_notes)
* [Integrating Data with React Native](http://makeitopen.com/tutorials/building-the-f8-app/data/)
* [What the Flux?! Let's Redux.](https://blog.andyet.com/2015/08/06/what-the-flux-lets-redux)
* [Leveling Up with React: Redux](https://css-tricks.com/learning-react-redux/)
* [A cartoon intro to Redux](https://code-cartoons.com/a-cartoon-intro-to-redux-3afb775501a6)
* [Understanding Redux](http://www.youhavetolearncomputers.com/blog/2015/9/15/a-conceptual-overview-of-redux-or-how-i-fell-in-love-with-a-javascript-state-container)
* [Handcrafting an Isomorphic Redux Application (With Love)](https://medium.com/@bananaoomarang/handcrafting-an-isomorphic-redux-application-with-love-40ada4468af4)
* [Full-Stack Redux Tutorial](http://teropa.info/blog/2015/09/10/full-stack-redux-tutorial.html)
* [Getting Started with React, Redux, and Immutable](http://www.theodo.fr/blog/2016/03/getting-started-with-react-redux-and-immutable-a-test-driven-tutorial-part-2/)
* [Secure Your React and Redux App with JWT Authentication](https://auth0.com/blog/2016/01/04/secure-your-react-and-redux-app-with-jwt-authentication/)
* [Understanding Redux Middleware](https://medium.com/@meagle/understanding-87566abcfb7a)
* [Angular 2 — Introduction to Redux](https://medium.com/google-developer-experts/angular-2-introduction-to-redux-1cf18af27e6e)
* [Apollo Client: GraphQL with React and Redux](https://medium.com/apollo-stack/apollo-client-graphql-with-react-and-redux-49b35d0f2641)
* [Using redux-saga To Simplify Your Growing React Native Codebase](https://shift.infinite.red/using-redux-saga-to-simplify-your-growing-react-native-codebase-2b8036f650de)
* [Build an Image Gallery Using Redux Saga](http://joelhooks.com/blog/2016/03/20/build-an-image-gallery-using-redux-saga)
* [Working with VK API (in Russian)](https://www.gitbook.com/book/maxfarseer/redux-course-ru/details)

### 演講

* [Live React: Hot Reloading and Time Travel](http://youtube.com/watch?v=xsSnOQynTHs) — 看看 Redux 強制的限制如何讓隨著時間旅行 hot reload 變得簡單
* [Cleaning the Tar: Using React within the Firefox Developer Tools](https://www.youtube.com/watch?v=qUlRpybs7_c) — 學習如何漸漸的把既存的 MVC 應用程式遷移到 Redux
* [Redux: Simplifying Application State](https://www.youtube.com/watch?v=okdC5gcD-dM) — Redux 架構的介紹

## 使用 Redux

### 綁定

* [react-redux](https://github.com/gaearon/react-redux) — React
* [ng-redux](https://github.com/wbuchwalter/ng-redux) — Angular
* [ng2-redux](https://github.com/wbuchwalter/ng2-redux) — Angular 2
* [backbone-redux](https://github.com/redbooth/backbone-redux) — Backbone
* [redux-falcor](https://github.com/ekosz/redux-falcor) — Falcor
* [deku-redux](https://github.com/troch/deku-redux) — Deku
* [polymer-redux](https://github.com/tur-nr/polymer-redux) - Polymer
* [ember-redux](https://github.com/toranb/ember-redux) - Ember.js

### Middleware

* [redux-thunk](http://github.com/gaearon/redux-thunk) — 撰寫 async action creator 的最簡單方式
* [redux-promise](https://github.com/acdlite/redux-promise) — [FSA](https://github.com/acdlite/flux-standard-action)-相容的 promise middleware
* [redux-axios-middleware](https://github.com/svrcekmichal/redux-axios-middleware) — 用 axios HTTP 客戶端來抓取資料的 Redux middleware
* [redux-observable](https://github.com/blesh/redux-observable/) — 使用 「Epics」處理 action side effect 的 RxJS middleware
* [redux-batched-updates](https://github.com/acdlite/redux-batched-updates) — 讓 Redux dispatch 的結果批次發生 React 更新
* [redux-logger](https://github.com/fcomb/redux-logger) — 記錄每一個 Redux action 和下一個 state
* [redux-immutable-state-invariant](https://github.com/leoasis/redux-immutable-state-invariant) — 在開發時，警告 state 的變更
* [redux-unhandled-action](https://github.com/socialtables/redux-unhandled-action) — 在開發階段時，警告沒有造成 state 改變的 action
* [redux-analytics](https://github.com/markdalgleish/redux-analytics) — Redux 的分析用 middleware
* [redux-gen](https://github.com/weo-edu/redux-gen) — Redux 的 Generator middleware
* [redux-saga](https://github.com/yelouafi/redux-saga) — 一個 Redux 應用程式的 side effect model 方案
* [redux-action-tree](https://github.com/cerebral/redux-action-tree) — 給 Redux 用的可組合的 Cerebral-style signal
* [apollo-client](https://github.com/apollostack/apollo-client) — 一個上用於任何 GraphQL 伺服器以及建置在 Redux 上的 UI 框架的簡易的快取客戶端

### Routing

* [react-router-redux](https://github.com/reactjs/react-router-redux) — 以極簡單的 bindings 維持 React Router 和 Redux 同步
* [redial](https://github.com/markdalgleish/redial) — 與 Redux 運作得很好的 React Universal 資料抓取和 route 生命週期管理

### Components

* [redux-form](https://github.com/erikras/redux-form) — 把 React 表單 state 保存在 Redux 裡
* [react-redux-form](https://github.com/davidkpiano/react-redux-form) — 在 React 內以 Redux 簡單地建立表單

### Enhancers

* [redux-batched-subscribe](https://github.com/tappleby/redux-batched-subscribe) — 客製化 batch 以及 debounce 的呼叫給 store 的訂閱者
* [redux-history-transitions](https://github.com/johanneslumpe/redux-history-transitions) — 基於任意的 action 來處理 History transition
* [redux-optimist](https://github.com/ForbesLindesay/redux-optimist) — 樂觀地使用可以在之後 commit 或 revert 的 action
* [redux-optimistic-ui](https://github.com/mattkrick/redux-optimistic-ui) — 一個啟用 type-agnostic 的 optimistic 更新的 reducer enhancer
* [redux-undo](https://github.com/omnidan/redux-undo) — 輕鬆的 undo/redo 並在你的 reducer 的歷史間活動
* [redux-ignore](https://github.com/omnidan/redux-ignore) — 藉由陣列或是 filter function 來忽略 redux action
* [redux-recycle](https://github.com/omnidan/redux-recycle) — 在收到特定的 action 時重置 redux state
* [redux-batched-actions](https://github.com/tshelburne/redux-batched-actions) — 用只通知 subscriber 一次的方式來 Dispatch 多個 action
* [redux-search](https://github.com/treasure-data/redux-search) — 自動地幫資源在 web worker 中建立索引並透過非阻塞的方式搜尋它們
* [redux-electron-store](https://github.com/samiskin/redux-electron-store) — 跨越 Electron processes 同步 Redux store 的 Store enhancer
* [redux-loop](https://github.com/raisemarketplace/redux-loop) — 由 Reducer 返回達成自然且純粹地序列 effect
* [redux-side-effects](https://github.com/salsita/redux-side-effects) — 利用 Generator 來從你的 pure reducer 宣告 side effect 的產生

### Utilities

* [reselect](https://github.com/faassen/reselect) — 有效地獲取資料選擇器，靈感來自 NuclearJS
* [normalizr](https://github.com/gaearon/normalizr) — 正規化巢狀的 API 回應讓 reducer 易於處理
* [redux-actions](https://github.com/acdlite/redux-actions) — 減少撰寫 reducer 和 action creators 的 boilerplate
* [redux-act](https://github.com/pauldijou/redux-act) — 一個自己用來建立 reducer 和 action creator 的 library
* [redux-transducers](https://github.com/acdlite/redux-transducers) — Redux 的 Transducer utilities
* [redux-immutable](https://github.com/gajus/redux-immutable) — 用來建立一個與 Redux 中 `combineReducers` 等價但使用 [Immutable.js](https://facebook.github.io/immutable-js/) state 的 function
* [redux-tcomb](https://github.com/gcanti/redux-tcomb) — Immutable 與給 Redux 用的 type-checked state 和 action
* [redux-mock-store](https://github.com/arnaudbenard/redux-mock-store) — Mock redux store 以測試你的應用程式
* [redux-actions-assertions](https://github.com/dmitry-zaets/redux-actions-assertions) — 測試 Redux action 用的 Assertion
* [redux-bootstrap](https://github.com/remojansen/redux-bootstrap) — 給 Redux 應用程式用的起動 function

### 開發工具

* [Redux DevTools](http://github.com/gaearon/redux-devtools) — 一個 action 記錄器，它伴隨著 time travel UI、hot reload 和 reducer 的錯誤處理，[在 React Europe 首次展示](https://www.youtube.com/watch?v=xsSnOQynTHs)
* [Redux DevTools Extension](https://github.com/zalmoxisus/redux-devtools-extension) — 一個包裝了 Redux DevTools 並提供額外功能的 Chrome 擴充套件

### DevTools Monitor

* [Log Monitor](https://github.com/gaearon/redux-devtools-log-monitor) — 使用樹狀 view 的 Redux DevTools 預設 monitor
* [Dock Monitor](https://github.com/gaearon/redux-devtools-dock-monitor) — 一個讓 Redux DevTools monitors 使用的可更動大小與移動的 dock
* [Slider Monitor](https://github.com/calesce/redux-slider-monitor) — 一個為 Redux DevTools 客製化來重複播放已紀錄之 Redux actions 的 monitor
* [Inspector](https://github.com/alexkuz/redux-devtools-inspector) — 一個 Redux DevTools 客製化 monitor 用來讓你篩選 actions、檢查差異、探勘 state 路徑深度，以瞭解它們的變化
* [Diff Monitor](https://github.com/whetstone/redux-devtools-diff-monitor) — 一個 Redux DevTools 用來比較 Redux store 經由 actions 更動後之差異的 monitor
* [Filterable Log Monitor](https://github.com/bvaughn/redux-devtools-filterable-log-monitor/) — Redux DevTools 的可篩選樹狀 view monitor
* [Chart Monitor](https://github.com/romseguy/redux-devtools-chart-monitor) — 一個 Redux DevTools 表單 monitor
* [Filter Actions](https://github.com/zalmoxisus/redux-devtools-filter-actions) — 有能力過濾 actions 地可組合 Redux DevTools monitor

### 社群慣例

* [Flux Standard Action](https://github.com/acdlite/flux-standard-action) — 一個 Flux action 物件 的人性化標準
* [Canonical Reducer Composition](https://github.com/gajus/canonical-reducer-composition) — 一個巢狀 reducer composition 的自訂標準
* [Ducks: Redux Reducer Bundles](https://github.com/erikras/ducks-modular-redux) — 一個 關於包裝 reducer、action type 和 action 的建議

### 翻譯

* [中文文档](http://camsong.github.io/redux-in-chinese/) — Chinese
* [繁體中文文件](https://github.com/chentsulin/redux) — Traditional Chinese
* [Redux in Russian](https://github.com/rajdee/redux-in-russian) — Russian
* [Redux en Español](http://es.redux.js.org/) - Spanish

## 更多

[Awesome Redux](https://github.com/xgrommx/awesome-redux) 是一個廣泛的 Redux 相關 repository 的清單。
[React-Redux Links](https://github.com/markerikson/react-redux-links) 是一個 React、Redux、ES6 等等的高品質文章、教學、相關內容的搜集清單。
[Redux Ecosystem Links](https://github.com/markerikson/redux-ecosystem-links) 分類並收集了與 Redux 相關的 library、附加功能及通用套件。<|MERGE_RESOLUTION|>--- conflicted
+++ resolved
@@ -4,11 +4,7 @@
 
 如果需要一個有關 Redux 一切的廣泛清單，我們推薦 [Awesome Redux](https://github.com/xgrommx/awesome-redux)。它包含範例、boilerplate、middleware、utility library 和許多其他的東西。[React/Redux Links](https://github.com/markerikson/react-redux-links) 涵蓋了教學及其他有用的資源，不論是學習 React 或 Redux 的人，而 [Redux Ecosystem Links](https://github.com/markerikson/redux-ecosystem-links) 則列了許多與 Redux 有關的 library 及附加功能。
 
-<<<<<<< HEAD
 在這個頁面上，我們將只列出它們之中一些 Redux 維護者已經親自審核的。不要因此而打消你嘗試其他項目的念頭！這個生態系成長得太快，我們沒有足夠的時間去查看所有的東西。請把這些當作「員工推薦」，如果你已經使用 Redux 做出了很棒的東西，請不要猶豫馬上提交一個 PR。
-=======
-On this page we will only feature a few of them that the Redux maintainers have vetted personally. Don't let this discourage you from trying the rest of them! The ecosystem is growing too fast, and we have a limited time to look at everything. Consider these the “staff picks”, and don't hesitate to submit a PR if you've built something wonderful with Redux.
->>>>>>> 750a0ca7
 
 ## 學習 Redux
 
@@ -19,16 +15,10 @@
 
 ### 應用程式範例
 
-<<<<<<< HEAD
 * [Official Examples](Examples.md) — 一些涵蓋不同 Redux 技術的官方範例
 * [SoundRedux](https://github.com/andrewngu/sound-redux) — 一個用 Redux 打造的 SoundCloud 客戶端
 * [grafgiti](https://github.com/mohebifar/grafgiti) — 在你的 GitHub 貢獻牆上建立 graffity
-=======
-* [Official Examples](Examples.md) — A few official examples covering different Redux techniques
-* [SoundRedux](https://github.com/andrewngu/sound-redux) — A SoundCloud client built with Redux
-* [grafgiti](https://github.com/mohebifar/grafgiti) — Create graffiti on your GitHub contributions wall
-* [React-lego](https://github.com/peter-mouland/react-lego) — How to plug into React, one block at a time.
->>>>>>> 750a0ca7
+* [React-lego](https://github.com/peter-mouland/react-lego) — 如何在每次每一個區塊插入 React
 
 ### 教學和文章
 
