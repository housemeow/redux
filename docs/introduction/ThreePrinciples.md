# 三大原則

Redux 可以用三個基本的原則來描述：

### 唯一真相來源

<<<<<<< HEAD
**你整個應用程式的 [state](../Glossary.md#state)，被儲存在一個樹狀物件放在唯一的 [store](../Glossary.md#store) 裡面。**

這讓建立 universal 應用程式變得更簡單。從 server 來的 state 可以被 serialized 並 hydrated 進去客戶端，而不需要撰寫其他額外的程式碼。當只有一個 state tree 時，比較容易去 debug 一個應用程式。你也可以為了加快開發週期，在開發期間保存應用程式的 state。伴隨著單一的 state tree，你還可以輕易得到在以前很困難實現的功能，例如：復原/重做。
=======
**The [state](../Glossary.md#state) of your whole application is stored in an object tree within a single [store](../Glossary.md#store).**

This makes it easy to create universal apps, as the state from your server can be serialized and hydrated into the client with no extra coding effort. A single state tree also makes it easier to debug or introspect an application; it also enables you to persist your app’s state in development, for a faster development cycle. Some functionality which has been traditionally difficult to implement - Undo/Redo, for example - can suddenly become trivial to implement, if all of your state is stored in a single tree.
>>>>>>> 7ab1acbb

```js
console.log(store.getState())

{
  visibilityFilter: 'SHOW_ALL',
  todos: [
    {
      text: 'Consider using Redux',
      completed: true,
    }, 
    {
      text: 'Keep all state in a single tree',
      completed: false
    }
  ]
}
```

### State 是唯讀的

**改變 state 的唯一的方式是發出一個 [action](../Glossary.md#action)，也就是一個描述發生什麼事的物件。**

<<<<<<< HEAD
這能確保 views 或網路 callbacks 永遠不會直接寫入 state，而是表達了變更的意圖。因為所有的變更都是集中的，並依照嚴格的順序一個接一個的發生，沒有需要特別注意的微妙 race conditions。Actions 只是普通物件，所以它們可以被記錄、serialized、儲存、並在之後為了 debugging 或測試目的而重播。
=======
This ensures that neither the views nor the network callbacks will ever write directly to the state. Instead, they express an intent to mutate. Because all mutations are centralized and happen one by one in a strict order, there are no subtle race conditions to watch out for. As actions are just plain objects, they can be logged, serialized, stored, and later replayed for debugging or testing purposes.
>>>>>>> 7ab1acbb

```js
store.dispatch({
  type: 'COMPLETE_TODO',
  index: 1
})

store.dispatch({
  type: 'SET_VISIBILITY_FILTER',
  filter: 'SHOW_COMPLETED'
})
```

### 變更被寫成 pure functions

**要指定 state tree 如何藉由 actions 來轉變，你必須撰寫 pure [reducers](../Glossary.md#reducer)。**

<<<<<<< HEAD
Reducers 只是 pure functions，它取得先前的 state 和一個 action，並回傳下一個 state。請記得要回傳一個新的 state 物件，而不要去改變先前的 state。你可以從單一一個 reducer 開始，但是隨著你的應用程式成長，你可以把拆分成比較小的 reducers 來管理 state tree 中的特定部分。因為 reducers 只是 functions，你可以控制它們被呼叫的順序、傳遞額外的資料、或甚至建立可重用的 reducers 來做一些常見的任務，例如 pagination。
=======
Reducers are just pure functions that take the previous state and an action, and return the next state. Remember to return new state objects, instead of mutating the previous state. You can start with a single reducer, and as your app grows, split it off into smaller reducers that manage specific parts of the state tree. Because reducers are just functions, you can control the order in which they are called, pass additional data, or even make reusable reducers for common tasks such as pagination.
>>>>>>> 7ab1acbb

```js

function visibilityFilter(state = 'SHOW_ALL', action) {
  switch (action.type) {
    case 'SET_VISIBILITY_FILTER':
      return action.filter
    default:
      return state
  }
}

function todos(state = [], action) {
  switch (action.type) {
    case 'ADD_TODO':
      return [
        ...state,
        {
          text: action.text,
          completed: false
        }
      ]
    case 'COMPLETE_TODO':
      return [
        ...state.slice(0, action.index),
        Object.assign({}, state[action.index], {
          completed: true
        }),
        ...state.slice(action.index + 1)
      ]
    default:
      return state
  }
}

import { combineReducers, createStore } from 'redux'
let reducer = combineReducers({ visibilityFilter, todos })
let store = createStore(reducer)
```

就這樣！現在你已經知道 Redux 都是些什麼了。<|MERGE_RESOLUTION|>--- conflicted
+++ resolved
@@ -4,15 +4,9 @@
 
 ### 唯一真相來源
 
-<<<<<<< HEAD
 **你整個應用程式的 [state](../Glossary.md#state)，被儲存在一個樹狀物件放在唯一的 [store](../Glossary.md#store) 裡面。**
 
-這讓建立 universal 應用程式變得更簡單。從 server 來的 state 可以被 serialized 並 hydrated 進去客戶端，而不需要撰寫其他額外的程式碼。當只有一個 state tree 時，比較容易去 debug 一個應用程式。你也可以為了加快開發週期，在開發期間保存應用程式的 state。伴隨著單一的 state tree，你還可以輕易得到在以前很困難實現的功能，例如：復原/重做。
-=======
-**The [state](../Glossary.md#state) of your whole application is stored in an object tree within a single [store](../Glossary.md#store).**
-
-This makes it easy to create universal apps, as the state from your server can be serialized and hydrated into the client with no extra coding effort. A single state tree also makes it easier to debug or introspect an application; it also enables you to persist your app’s state in development, for a faster development cycle. Some functionality which has been traditionally difficult to implement - Undo/Redo, for example - can suddenly become trivial to implement, if all of your state is stored in a single tree.
->>>>>>> 7ab1acbb
+這讓建立 universal 應用程式變得更簡單，因為從伺服器來的 state 可以被 serialized 並 hydrated 進去客戶端，而不需要撰寫其他額外的程式碼。一個單一的 state tree 也讓 debug 或是調試一個應用程式更容易；它也讓你在開發期間保存應用程式的 state，以求更快的開發週期。一些傳統很難實作的功能 - 例如，復原/重做 - 可以突然變得很容易實作，如果你所有的 state 都被儲存在單一一個 single tree。
 
 ```js
 console.log(store.getState())
@@ -23,7 +17,7 @@
     {
       text: 'Consider using Redux',
       completed: true,
-    }, 
+    },
     {
       text: 'Keep all state in a single tree',
       completed: false
@@ -36,11 +30,7 @@
 
 **改變 state 的唯一的方式是發出一個 [action](../Glossary.md#action)，也就是一個描述發生什麼事的物件。**
 
-<<<<<<< HEAD
-這能確保 views 或網路 callbacks 永遠不會直接寫入 state，而是表達了變更的意圖。因為所有的變更都是集中的，並依照嚴格的順序一個接一個的發生，沒有需要特別注意的微妙 race conditions。Actions 只是普通物件，所以它們可以被記錄、serialized、儲存、並在之後為了 debugging 或測試目的而重播。
-=======
-This ensures that neither the views nor the network callbacks will ever write directly to the state. Instead, they express an intent to mutate. Because all mutations are centralized and happen one by one in a strict order, there are no subtle race conditions to watch out for. As actions are just plain objects, they can be logged, serialized, stored, and later replayed for debugging or testing purposes.
->>>>>>> 7ab1acbb
+這能確保 views 和網路 callbacks 都不會直接寫入 state。替代的，它們表達了一個變更的意圖。因為所有的變更都是集中的，並依照嚴格的順序一個接一個的發生，沒有需要特別注意的微妙 race conditions。因為 Actions 只是普通物件，所以它們可以被記錄、serialized、儲存、並在之後為了 debugging 或測試目的而重播。
 
 ```js
 store.dispatch({
@@ -58,11 +48,7 @@
 
 **要指定 state tree 如何藉由 actions 來轉變，你必須撰寫 pure [reducers](../Glossary.md#reducer)。**
 
-<<<<<<< HEAD
-Reducers 只是 pure functions，它取得先前的 state 和一個 action，並回傳下一個 state。請記得要回傳一個新的 state 物件，而不要去改變先前的 state。你可以從單一一個 reducer 開始，但是隨著你的應用程式成長，你可以把拆分成比較小的 reducers 來管理 state tree 中的特定部分。因為 reducers 只是 functions，你可以控制它們被呼叫的順序、傳遞額外的資料、或甚至建立可重用的 reducers 來做一些常見的任務，例如 pagination。
-=======
-Reducers are just pure functions that take the previous state and an action, and return the next state. Remember to return new state objects, instead of mutating the previous state. You can start with a single reducer, and as your app grows, split it off into smaller reducers that manage specific parts of the state tree. Because reducers are just functions, you can control the order in which they are called, pass additional data, or even make reusable reducers for common tasks such as pagination.
->>>>>>> 7ab1acbb
+Reducers 只是 pure functions，它取得先前的 state 和一個 action，並回傳下一個 state。請記得要回傳一個新的 state 物件，而不要去改變先前的 state。你可以從單一一個 reducer 開始，而隨著你的應用程式成長，把它們拆分成比較小的 reducers 來管理 state tree 中的特定部分。因為 reducers 只是 functions，你可以控制它們被呼叫的順序、傳遞額外的資料、或甚至建立可重用的 reducers 來做一些常見的任務，例如 pagination。
 
 ```js
 
