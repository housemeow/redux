--- conflicted
+++ resolved
@@ -1,23 +1,13 @@
 # 範例
 
-<<<<<<< HEAD
-Redux 是隨著一些範例在它的[原始碼](https://github.com/rackt/redux/tree/master/examples)中一起發佈的。
+Redux 是隨著一些範例在它的[原始碼](https://github.com/reactjs/redux/tree/master/examples)中一起發佈的。
+
 >##### 關於複製的提醒
 >如果你把 Redux 範例複製到它們的目錄外面，你可以刪除它們的 `webpack.config.js` 尾端的幾行程式碼。 它們在 「You can safely delete these lines in your project.」 註解的後面。
 
 ## Counter Vanilla
 
-執行 [Counter Vanilla](https://github.com/rackt/redux/tree/master/examples/counter-vanilla) 範例：
-=======
-Redux is distributed with a few examples in its [source code](https://github.com/reactjs/redux/tree/master/examples).
-
->##### Note on Copying
->If you copy Redux examples outside their folders, you can delete some lines at the end of their `webpack.config.js` files. They follow a “You can safely delete these lines in your project.” comment.
-
-## Counter Vanilla
-
-Run the [Counter Vanilla](https://github.com/reactjs/redux/tree/master/examples/counter-vanilla) example:
->>>>>>> 6870b826
+執行 [Counter Vanilla](https://github.com/reactjs/redux/tree/master/examples/counter-vanilla) 範例：
 
 ```
 git clone https://github.com/reactjs/redux.git
@@ -30,11 +20,7 @@
 
 ## Counter
 
-<<<<<<< HEAD
-執行 [Counter](https://github.com/rackt/redux/tree/master/examples/counter) 範例：
-=======
-Run the [Counter](https://github.com/reactjs/redux/tree/master/examples/counter) example:
->>>>>>> 6870b826
+執行 [Counter](https://github.com/reactjs/redux/tree/master/examples/counter) 範例：
 
 ```
 git clone https://github.com/reactjs/redux.git
@@ -46,24 +32,13 @@
 open http://localhost:3000/
 ```
 
-<<<<<<< HEAD
-它涵蓋了：
+這是將 Redux 和 React 一起使用的最基礎範例。為了簡化，它在 store 更新時手動重新 render React component。在真實世界專案中，你會想要使用更高效的 [React Redux](https://github.com/reactjs/react-redux) 來合併。
 
-* 基礎的 Redux 資料流
-* 測試
-=======
-This is the most basic example of using Redux together with React. For simplicity, it re-renders the React component manually when the store changes. In real projects, you will likely want to use the highly performant [React Redux](https://github.com/reactjs/react-redux) bindings instead.
-
-This example includes tests.
->>>>>>> 6870b826
+此範例包含了測試。
 
 ## Todos
 
-<<<<<<< HEAD
-執行 [TodoMVC](https://github.com/rackt/redux/tree/master/examples/todomvc) 範例：
-=======
-Run the [Todos](https://github.com/reactjs/redux/tree/master/examples/todos) example:
->>>>>>> 6870b826
+執行 [Todos](https://github.com/reactjs/redux/tree/master/examples/todos) 範例：
 
 ```
 git clone https://github.com/reactjs/redux.git
@@ -75,25 +50,13 @@
 open http://localhost:3000/
 ```
 
-<<<<<<< HEAD
-它涵蓋了：
+這是深入了解 state 的更新如何在 Redux 中與 components 一起運作的最佳範例。它展示 reducers 能如何指派 handling actions 給其他 reducers，並且展示你可以如何從你的 presentational components 中使用 [React Redux](https://github.com/reactjs/react-redux) 來產生 container components。
 
-* 伴隨著兩個 reducers 的 Redux 資料流
-* 更新巢狀資料
-* 測試
+此範例包含了測試。
 
 ## Todos with Undo
 
-執行 [todos-with-undo](https://github.com/rackt/redux/tree/master/examples/todos-with-undo) 範例：
-=======
-This is the best example to get a deeper understanding of how the state updates work together with components in Redux. It shows how reducers can delegate handling actions to other reducers, and how you can use [React Redux](https://github.com/reactjs/react-redux) to generate container components from your presentational components.
-
-This example includes tests.
-
-## Todos with Undo
-
-Run the [Todos with Undo](https://github.com/reactjs/redux/tree/master/examples/todos-with-undo) example:
->>>>>>> 6870b826
+執行 [Todos with Undo](https://github.com/reactjs/redux/tree/master/examples/todos-with-undo) 範例：
 
 ```
 git clone https://github.com/reactjs/redux.git
@@ -105,22 +68,11 @@
 open http://localhost:3000/
 ```
 
-<<<<<<< HEAD
-它涵蓋了：
-
-* 有兩個 reducers 的 Redux 資料流
-* 在 Redux 中使用 [redux-undo](https://github.com/omnidan/redux-undo) 達成的 Undo/Redo 功能
-=======
-This is a variation on the previous example. It is almost identical, but additionally shows how wrapping your reducer with [Redux Undo](https://github.com/omnidan/redux-undo) lets you add a Undo/Redo functionality to your app with a few lines of code.
->>>>>>> 6870b826
+這是前一個範例的變形。它大部分相同，並額外展示如何用 [Redux Undo](https://github.com/omnidan/redux-undo) 的幾行程式包裝你的 reducer 來使你增加 Undo/Redo 功能到你的app中。
 
 ## TodoMVC
 
-<<<<<<< HEAD
-執行 [Async](https://github.com/rackt/redux/tree/master/examples/async)
-=======
-Run the [TodoMVC](https://github.com/reactjs/redux/tree/master/examples/todomvc) example:
->>>>>>> 6870b826
+執行 [TodoMVC](https://github.com/reactjs/redux/tree/master/examples/todomvc) 範例：
 
 ```
 git clone https://github.com/reactjs/redux.git
@@ -132,25 +84,13 @@
 open http://localhost:3000/
 ```
 
-<<<<<<< HEAD
-它涵蓋了：
+這是經典的 [TodoMVC](http://todomvc.com/) 範例。它放在這不只是為了比較，更涵蓋了與 Todos 範例相同的重點。
 
-* 使用 [redux-thunk](https://github.com/gaearon/redux-thunk) 處理基礎的非同步 Redux 資料流
-* 快取回應並在抓取資料時顯示一個 spinner
-* 讓快取的資料失效
-=======
-This is the classical [TodoMVC](http://todomvc.com/) example. It’s here for the sake of comparison, but it covers the same points as the Todos example.
-
-This example includes tests.
->>>>>>> 6870b826
+此範例包含了測試。
 
 ## Shopping Cart
 
-<<<<<<< HEAD
-執行 [Universal](https://github.com/rackt/redux/tree/master/examples/universal) 範例：
-=======
-Run the [Shopping Cart](https://github.com/reactjs/redux/tree/master/examples/shopping-cart) example:
->>>>>>> 6870b826
+執行 [Shopping Cart](https://github.com/reactjs/redux/tree/master/examples/shopping-cart) 範例：
 
 ```
 git clone https://github.com/reactjs/redux.git
@@ -162,23 +102,11 @@
 open http://localhost:3000/
 ```
 
-<<<<<<< HEAD
-它涵蓋了：
-
-* 使用 Redux 和 React 來做 [Universal rendering](../recipes/ServerRendering.md)
-* 基於 input 並藉由非同步查詢來提前取得 state
-* 從伺服器傳遞 state 到客戶端
-=======
-This example shows important idiomatic Redux patterns that become important as your app grows. In particular, it shows how to store entities in a normalized way by their IDs, how to compose reducers on several levels, and how to define selectors alongside the reducers so the knowledge about the state shape is encapsulated. It also demonstrates logging with [Redux Logger](https://github.com/fcomb/redux-logger) and conditional dispatching of actions with [Redux Thunk](https://github.com/gaearon/redux-thunk) middleware.
->>>>>>> 6870b826
+這個範例展示了當你的 app 成長時將逐漸重要的慣用 Redux patterns。它尤其展示了如何由 IDs 標準化儲存 entities、如何在不同層面上建構 reducers、如何依靠 reducers 定義 selectors 使得 state shape 的含義得以被封裝在內。它也展示如何由 [Redux Logger](https://github.com/fcomb/redux-logger) 來 logging 和由 [Redux Thunk](https://github.com/gaearon/redux-thunk) middleware 來達成有條件的 dispatch actions。
 
 ## Tree View
 
-<<<<<<< HEAD
-執行 [Real World](https://github.com/rackt/redux/tree/master/examples/real-world) 範例：
-=======
-Run the [Tree View](https://github.com/reactjs/redux/tree/master/examples/tree-view) example:
->>>>>>> 6870b826
+執行 [Tree View](https://github.com/reactjs/redux/tree/master/examples/tree-view) 範例：
 
 ```
 git clone https://github.com/reactjs/redux.git
@@ -190,28 +118,13 @@
 open http://localhost:3000/
 ```
 
-<<<<<<< HEAD
-它涵蓋了：
+這個範例展示如何 render 一個深度巢狀的樹狀 view，並用一個標準化形式代表它的 state，所以它可以簡單的由 reducers 更新。經由 container components 細緻地 subscribe 其 render tree 節點 ，可以達到優良的 render 效能。
 
-* 真實世界的非同步 Redux 資料流
-* 保存 entities 在一個正規化的 entity 快取裡
-* 給 API 呼叫用的客製化 middleware
-* 快取回應並在抓取資料時顯示一個 spinner
-* Pagination
-* Routing
-=======
-This example demonstrates rendering a deeply nested tree view and representing its state in a normalized form so it is easy to update from reducers. Good rendering performance is achieved by the container components granularly subscribing only to the tree nodes that they render.
-
-This example includes tests.
->>>>>>> 6870b826
+此範例包含了測試。
 
 ## Async
 
-<<<<<<< HEAD
-執行 [Shopping Cart](https://github.com/rackt/redux/tree/master/examples/shopping-cart) 範例：
-=======
-Run the [Async](https://github.com/reactjs/redux/tree/master/examples/async) example:
->>>>>>> 6870b826
+執行 [Async](https://github.com/reactjs/redux/tree/master/examples/async) 範例：
 
 ```
 git clone https://github.com/reactjs/redux.git
@@ -223,30 +136,11 @@
 open http://localhost:3000/
 ```
 
-<<<<<<< HEAD
-這是一個慣用的 Redux 開發模式的範例。
-
-它涵蓋了：
-
-* 正規化的 state
-* 清楚的 entity ID 追蹤
-* Reducer 組合
-* 查詢跟 reducers 定義在一起
-* 在失敗時 rollback 的範例
-* 安全的條件式 action dispatching
-* 只使用 [React Redux](https://github.com/rackt/react-redux) 來綁定 action creators
-* 條件式 middleware (logging 範例)
-=======
-This example includes reading from an asynchronous API, fetching data in response to user input, showing loading indicators, caching the response, and invalidating the cache. It uses [Redux Thunk](https://github.com/gaearon/redux-thunk) middleware to encapsulate asynchronous side effects.
->>>>>>> 6870b826
+這個範例包含了如何讀取非同步 API、抓取使用者輸入資料、顯示讀取中標記、快取 response、快取無效化。它使用 [Redux Thunk](https://github.com/gaearon/redux-thunk) middleware 來封裝非同步行為。
 
 ## Universal
 
-<<<<<<< HEAD
-執行 [Tree View](https://github.com/rackt/redux/tree/master/examples/tree-view) 範例：
-=======
-Run the [Universal](https://github.com/reactjs/redux/tree/master/examples/universal) example:
->>>>>>> 6870b826
+執行 [Universal](https://github.com/reactjs/redux/tree/master/examples/universal) 範例：
 
 ```
 git clone https://github.com/reactjs/redux.git
@@ -258,21 +152,11 @@
 open http://localhost:3000/
 ```
 
-<<<<<<< HEAD
-這一個高效能 render 的範例。
-
-它涵蓋了：
-
-* 正規化的 state
-* Reducer 組合
-* 把 State 呈現成一個樹狀 view
-* 細緻的重新 render 一個大的子樹
-=======
-This is a basic demonstration of [server rendering](../recipes/ServerRendering.md) with Redux and React. It shows how to prepare the initial store state on the server, and pass it down to the client so the client store can boot up from an existing state.
+這是 Redux 和 React [伺服器端 rendering](../recipes/ServerRendering.md) 的基礎展示。它展示如何在伺服器端準備初始 store state 並傳遞到客戶端，所以客戶端 store 可以由現存的 state 開始啟動。
 
 ## Real World
 
-Run the [Real World](https://github.com/reactjs/redux/tree/master/examples/real-world) example:
+執行 [Real World](https://github.com/reactjs/redux/tree/master/examples/real-world) 範例：
 
 ```
 git clone https://github.com/reactjs/redux.git
@@ -284,8 +168,7 @@
 open http://localhost:3000/
 ```
 
-This is the most advanced example. It is dense by design. It covers keeping fetched entities in a normalized cache, implementing a custom middleware for API calls, rendering partially loaded data, pagination, caching responses, displaying error messages, and routing. Additionally, it includes Redux DevTools.
->>>>>>> 6870b826
+這是最進階的範例。它被高度地設計過。它涵蓋了由標準化快取中取得 entities、為了 API 呼叫實作客製化 middleware、render 部分讀取的資料、分頁化、快取 responses、顯示錯誤訊息、routing。此外，它也包含了 Redux DevTools。
 
 ## 更多範例
 
