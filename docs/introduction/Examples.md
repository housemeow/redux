--- conflicted
+++ resolved
@@ -6,7 +6,7 @@
 
 ## Counter Vanilla
 
-Run the [Counter Vanilla](https://github.com/rackt/redux/tree/master/examples/counter-vanilla) example:
+執行 [Counter Vanilla](https://github.com/rackt/redux/tree/master/examples/counter-vanilla) 範例：
 
 ```
 git clone https://github.com/rackt/redux.git
@@ -15,7 +15,7 @@
 open index.html
 ```
 
-It does not require a build system or a view framework and exists to show the raw Redux API used with ES5.
+它不需要一個構建系統或一個 view 框架, 僅為了展示原生採用 ES5 的 Redux API.
 
 ## Counter
 
@@ -183,17 +183,10 @@
 
 它涵蓋了：
 
-<<<<<<< HEAD
 * 正規化的 state
 * Reducer 組合
 * 把 State 呈現成一個樹狀 view
 * 細緻的重新 render 一個大的子樹
-=======
-* Normalized state
-* Reducer composition
-* State representing a tree view
-* Granular re-rendering of a large subtree
->>>>>>> 9b88b3d4
 
 ## 更多範例
 
