--- conflicted
+++ resolved
@@ -79,15 +79,9 @@
 
 它涵蓋了：
 
-<<<<<<< HEAD
-* 使用 Redux 和 React 來做 [Universal rendering](/docs/recipes/ServerRendering.md)
+* 使用 Redux 和 React 來做 [Universal rendering](../recipes/ServerRendering.md)
 * 基於 input 並藉由非同步查詢來提前取得 state
 * 從伺服器傳遞 state 到客戶端
-=======
-* [Universal rendering](../recipes/ServerRendering.md) with Redux and React
-* Prefetching state based on input and via asynchronous fetches.
-* Passing state from the server to the client
->>>>>>> 39072e3a
 
 ## Real World
 
