# 動機

<<<<<<< HEAD
隨著對 JavaScript single-page 應用程式的要求越來愈複雜，JavaScript 程式碼高於以往**需要管理更多的 state**。這些 state 可能包括伺服器回應、快取的資料、和本地端建立但尚未保存到伺服器的資料。它也包括 UI 狀態，例如 active route、被選擇的 tab、是否要顯示 spinner 或 pagination 控制等等。

管理不斷變化的 state 是很困難的。如果一個 model 可以更新其他的 model，接著一個 view 可以更新一個 model，它更新了另一個 model，而這個，順帶的，可能造成另一個 view 被更新。到了某個時間點，你開始不再知道你的應用程式中發生了些什麼。**你不再控制 state 何時、為何、如何被更新。**當系統不透明且充滿不確定性，就很難去重現 bugs 或添加新的功能。

彷彿這樣還不夠糟糕，試想一些**在前端產品開發越來越普遍的新需求**，像是處理 optimistic updates、在伺服器上 rendering、在轉換 route 前抓取資料，等等。作為前端開發者我們發現自己被從來沒有處理過的複雜度給困住了，但[是時候放棄了嗎？](http://www.quirksmode.org/blog/archives/2015/07/stop_pushing_th.html)

這裡一大部份的複雜度來自於，事實上**我們混合了兩個概念**，它們都是人類的頭腦非常難去思考的概念：**變更和非同步。**我稱它們為 [Mentos and Coke](https://en.wikipedia.org/wiki/Diet_Coke_and_Mentos_eruption)。分開都好好的，但混在一起就變成一團糟。[React](http://facebook.github.io/react) 之類的 Libraries 試圖藉由移除非同步和直接的 DOM 操作，來在 view layer 解決這個問題。然而，React 留下了管理資料的 state 的部分讓你自己決定。

跟隨著 [Flux](http://facebook.github.io/flux)、[CQRS](http://martinfowler.com/bliki/CQRS.html) 和 [Event Sourcing](http://martinfowler.com/eaaDev/EventSourcing.html) 的腳步，Redux 藉由強加某些限制在更新發生的方式和時機上，**試圖讓 state 的變化更有可預測性**。這些限制都反應在 Redux 的[三大原則](ThreePrinciples.md)中。
=======
As the requirements for JavaScript single-page applications have become increasingly complicated, **our code must manage more state than ever before**. This state can include server responses and cached data, as well as locally created data that has not yet been persisted to the server. UI state is also increasing in complexity, as we need to manage the active route, the selected tab, whether to show a spinner or not, should pagination controls be displayed, and so on.

Managing this ever-changing state is hard. If a model can update another model, then a view can update a model, which updates another model, and this, in turn, might cause another view to update. At some point, you no longer understand what happens in your app as you have **lost control over the when, why, and how of its state.** When a system is opaque and non-deterministic, it’s hard to reproduce bugs or add new features.

As if this wasn’t bad enough, consider the **new requirements becoming common in front-end product development**. As developers, we are expected to handle optimistic updates, server-side rendering, fetching data before performing route transitions, and so on. We find ourselves trying to manage a complexity that we have never had to deal with before, and we inevitably ask the question: [is it time to give up?](http://www.quirksmode.org/blog/archives/2015/07/stop_pushing_th.html) The answer is _no_.

This complexity is difficult to handle as **we’re mixing two concepts** that are very hard for the human mind to reason about: **mutation and asynchronicity.** I call them [Mentos and Coke](https://en.wikipedia.org/wiki/Diet_Coke_and_Mentos_eruption). Both can be great in separation, but together they create a mess. Libraries like [React](http://facebook.github.io/react) attempt to solve this problem in the view layer by removing both asynchrony and direct DOM manipulation. However, managing the state of your data is left up to you. This is where Redux enters.

Following in the steps of [Flux](http://facebook.github.io/flux), [CQRS](http://martinfowler.com/bliki/CQRS.html), and [Event Sourcing](http://martinfowler.com/eaaDev/EventSourcing.html), **Redux attempts to make state mutations predictable** by imposing certain restrictions on how and when updates can happen. These restrictions are reflected in the [three principles](ThreePrinciples.md) of Redux.
>>>>>>> 7ab1acbb
<|MERGE_RESOLUTION|>--- conflicted
+++ resolved
@@ -1,23 +1,11 @@
 # 動機
 
-<<<<<<< HEAD
-隨著對 JavaScript single-page 應用程式的要求越來愈複雜，JavaScript 程式碼高於以往**需要管理更多的 state**。這些 state 可能包括伺服器回應、快取的資料、和本地端建立但尚未保存到伺服器的資料。它也包括 UI 狀態，例如 active route、被選擇的 tab、是否要顯示 spinner 或 pagination 控制等等。
+隨著對 JavaScript single-page 應用程式的要求變得越來愈複雜，**我們的程式碼必須管理高於以往的 state**。這些 state 可以包括伺服器回應和快取的資料，以及本地端建立而尚未保存到伺服器的資料。UI state 也越來愈複雜，因為我們需要管理 active route、被選擇的 tab、是否要顯示 spinner、 pagination 控制應不應該被顯示，等等。
 
-管理不斷變化的 state 是很困難的。如果一個 model 可以更新其他的 model，接著一個 view 可以更新一個 model，它更新了另一個 model，而這個，順帶的，可能造成另一個 view 被更新。到了某個時間點，你開始不再知道你的應用程式中發生了些什麼。**你不再控制 state 何時、為何、如何被更新。**當系統不透明且充滿不確定性，就很難去重現 bugs 或添加新的功能。
+管理這個不斷變化的 state 是很困難的。如果一個 model 可以更新其他的 model，接著一個 view 可以更新一個 model，而它更新了另一個 model，而這個順帶的，可能造成另一個 view 被更新。到了某個時間點，你不再了解你的應用程式中發生了些什麼，因為你已經**失去對 state 何時、為什麼、如何運作的控制權。**當系統不透明且充滿不確定性，就很難去重現 bugs 或添加新的功能。
 
-彷彿這樣還不夠糟糕，試想一些**在前端產品開發越來越普遍的新需求**，像是處理 optimistic updates、在伺服器上 rendering、在轉換 route 前抓取資料，等等。作為前端開發者我們發現自己被從來沒有處理過的複雜度給困住了，但[是時候放棄了嗎？](http://www.quirksmode.org/blog/archives/2015/07/stop_pushing_th.html)
+彷彿這樣還不夠糟糕，試想一些**在前端產品開發越來越普遍的新需求**。作為開發者，我們被期望要去處理 optimistic updates、伺服器端 render、在轉換 route 前抓取資料，等等。我們發現自己嘗試去管理一個從來沒有處理過的複雜度，我們不免會有這樣的疑問：[是時候該放棄了嗎？](http://www.quirksmode.org/blog/archives/2015/07/stop_pushing_th.html) 答案是_不_。
 
-這裡一大部份的複雜度來自於，事實上**我們混合了兩個概念**，它們都是人類的頭腦非常難去思考的概念：**變更和非同步。**我稱它們為 [Mentos and Coke](https://en.wikipedia.org/wiki/Diet_Coke_and_Mentos_eruption)。分開都好好的，但混在一起就變成一團糟。[React](http://facebook.github.io/react) 之類的 Libraries 試圖藉由移除非同步和直接的 DOM 操作，來在 view layer 解決這個問題。然而，React 留下了管理資料的 state 的部分讓你自己決定。
+這樣的複雜度很難去處理，因為 **我們混合了兩個概念**，它們都是人類的頭腦非常難去思考的概念：**變更和非同步。**我稱它們為 [Mentos and Coke](https://en.wikipedia.org/wiki/Diet_Coke_and_Mentos_eruption)。分開都好好的，但混在一起就變成一團糟。[React](http://facebook.github.io/react) 之類的 Libraries 試圖藉由移除非同步和直接的 DOM 操作，來在 view layer 解決這個問題。但是，管理資料 state 的部分留下來讓你自己決定。這就是 Redux 的切入點。
 
-跟隨著 [Flux](http://facebook.github.io/flux)、[CQRS](http://martinfowler.com/bliki/CQRS.html) 和 [Event Sourcing](http://martinfowler.com/eaaDev/EventSourcing.html) 的腳步，Redux 藉由強加某些限制在更新發生的方式和時機上，**試圖讓 state 的變化更有可預測性**。這些限制都反應在 Redux 的[三大原則](ThreePrinciples.md)中。
-=======
-As the requirements for JavaScript single-page applications have become increasingly complicated, **our code must manage more state than ever before**. This state can include server responses and cached data, as well as locally created data that has not yet been persisted to the server. UI state is also increasing in complexity, as we need to manage the active route, the selected tab, whether to show a spinner or not, should pagination controls be displayed, and so on.
-
-Managing this ever-changing state is hard. If a model can update another model, then a view can update a model, which updates another model, and this, in turn, might cause another view to update. At some point, you no longer understand what happens in your app as you have **lost control over the when, why, and how of its state.** When a system is opaque and non-deterministic, it’s hard to reproduce bugs or add new features.
-
-As if this wasn’t bad enough, consider the **new requirements becoming common in front-end product development**. As developers, we are expected to handle optimistic updates, server-side rendering, fetching data before performing route transitions, and so on. We find ourselves trying to manage a complexity that we have never had to deal with before, and we inevitably ask the question: [is it time to give up?](http://www.quirksmode.org/blog/archives/2015/07/stop_pushing_th.html) The answer is _no_.
-
-This complexity is difficult to handle as **we’re mixing two concepts** that are very hard for the human mind to reason about: **mutation and asynchronicity.** I call them [Mentos and Coke](https://en.wikipedia.org/wiki/Diet_Coke_and_Mentos_eruption). Both can be great in separation, but together they create a mess. Libraries like [React](http://facebook.github.io/react) attempt to solve this problem in the view layer by removing both asynchrony and direct DOM manipulation. However, managing the state of your data is left up to you. This is where Redux enters.
-
-Following in the steps of [Flux](http://facebook.github.io/flux), [CQRS](http://martinfowler.com/bliki/CQRS.html), and [Event Sourcing](http://martinfowler.com/eaaDev/EventSourcing.html), **Redux attempts to make state mutations predictable** by imposing certain restrictions on how and when updates can happen. These restrictions are reflected in the [three principles](ThreePrinciples.md) of Redux.
->>>>>>> 7ab1acbb
+跟隨著 [Flux](http://facebook.github.io/flux)、[CQRS](http://martinfowler.com/bliki/CQRS.html) 和 [Event Sourcing](http://martinfowler.com/eaaDev/EventSourcing.html) 的腳步，Redux 藉由強加某些限制在更新發生的方式和時機上，**試圖讓 state 的變化更有可預測性**。這些限制都反應在 Redux 的[三大原則](ThreePrinciples.md)中。