--- conflicted
+++ resolved
@@ -50,11 +50,7 @@
 });
 ```
 
-<<<<<<< HEAD
 你可以在一個單獨的檔案中撰寫一個 action creator，並從你的 component import 它：
-=======
-You might write an action creator in a separate file, and import it from your component:
->>>>>>> 40714511
 
 #### `actionCreators.js`
 
@@ -105,15 +101,9 @@
 
 ### 產生 Action Creators
 
-<<<<<<< HEAD
-一些像是 [Flummox](https://github.com/acdlite/flummox) 的框架會自動從 action creator function 的定義產生 action type 常數。它的想法是你不需要同時定義 `ADD_TODO` 常數和 `addTodo()` action creator。在這背後，這樣的方法還是會產生 action type 常數，不過它們是暗地中被建立，所以這是一個間接層。
-
-我們不推薦這個方法。如果你對撰寫一些像是這樣簡單的 action creators 感到厭煩的話：
-=======
-Some frameworks like [Flummox](https://github.com/acdlite/flummox) generate action type constants automatically from the action creator function definitions. The idea is that you don’t need to both define `ADD_TODO` constant and `addTodo()` action creator. Under the hood, such solutions still generate action type constants, but they’re created implicitly so it’s a level of indirection and can cause confusion. We recommend creating your action type constants explicitly.
-
- Writing simple action creators can be tiresome and often ends up generating redundant boilerplate code:
->>>>>>> 40714511
+一些像是 [Flummox](https://github.com/acdlite/flummox) 的框架會自動從 action creator function 的定義產生 action type 常數。它的想法是你不需要同時定義 `ADD_TODO` 常數和 `addTodo()` action creator。在這背後，這樣的方法還是會產生 action type 常數，不過它們是暗地中被建立，所以這是一個間接層並可能導致困惑。我們建議明確地建立你的 action type 常數。
+
+撰寫簡單的 action creators 可能很煩人並常常最後產生多餘的 boilerplate 程式碼：
 
 ```js
 export function addTodo(text) {
@@ -139,11 +129,7 @@
 }
 ```
 
-<<<<<<< HEAD
 你還是可以撰寫一個產生 action creator 的 function：
-=======
-You can always write a function that generates an action creator:
->>>>>>> 40714511
 
 ```js
 function makeActionCreator(type, ...argNames) {
@@ -156,16 +142,6 @@
   }
 }
 
-<<<<<<< HEAD
-export const addTodo = makeActionCreator('ADD_TODO', 'todo');
-export const removeTodo = makeActionCreator('REMOVE_TODO', 'id');
-```
-
-請看 [redux-action-utils](https://github.com/insin/redux-action-utils) 和 [redux-actions](https://github.com/acdlite/redux-actions) 來作為這類 utilities 的例子。
-
-請記住，這樣的 utilities 會添加一些魔法到你的程式碼中。
-避免少數幾行額外的程式碼真的有價值多添加這些魔法跟間接操作嗎？
-=======
 const ADD_TODO = 'ADD_TODO';
 const EDIT_TODO = 'EDIT_TODO';
 const REMOVE_TODO = 'REMOVE_TODO';
@@ -174,8 +150,7 @@
 export const editTodo = makeActionCreator(EDIT_TODO, 'id', 'todo');
 export const removeTodo = makeActionCreator(REMOVE_TODO, 'id');
 ```
-There are also utility libraries to aid in generating action creators, such as [redux-action-utils](https://github.com/insin/redux-action-utils) and [redux-actions](https://github.com/acdlite/redux-actions). These can help with reducing your boilerplate code and adhereing to standards such as [Flux Standard Action (FSA)](https://github.com/acdlite/flux-standard-action). 
->>>>>>> 40714511
+也有一些 utility libraries 可以幫助產生 action creators，像是 [redux-action-utils](https://github.com/insin/redux-action-utils) 和 [redux-actions](https://github.com/acdlite/redux-actions)。這些可以幫助減少你的 boilerplate 程式碼並遵守像是 [Flux Standard Action (FSA)](https://github.com/acdlite/flux-standard-action) 的標準。
 
 ## 非同步的 Action Creators
 
