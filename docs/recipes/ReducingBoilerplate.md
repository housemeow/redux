--- conflicted
+++ resolved
@@ -140,13 +140,8 @@
 
 See [redux-action-utils](https://github.com/insin/redux-action-utils) and [redux-actions](https://github.com/acdlite/redux-actions) for examples of such utilities.
 
-<<<<<<< HEAD
 Note that such utilities add magic to your code.
-Are magic and indirection really worth it to avoid a few extra few lines of code?
-=======
-Note that such utilities add magic to your code.  
 Are magic and indirection really worth it to avoid a few extra lines of code?
->>>>>>> 847f9f0d
 
 ## Async Action Creators
 
