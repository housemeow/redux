--- conflicted
+++ resolved
@@ -332,15 +332,9 @@
   return {
     // 要在之前和之後發送的 actions types
     types: ['LOAD_POSTS_REQUEST', 'LOAD_POSTS_SUCCESS', 'LOAD_POSTS_FAILURE'],
-<<<<<<< HEAD
-    // 檢查快取 (可選擇的):
-    shouldCallAPI: (state) => !state.users[userId],
+    // 檢查快取 (可選擇的)：
+    shouldCallAPI: (state) => !state.posts[userId],
     // 執行抓取資料：
-=======
-    // Check the cache (optional):
-    shouldCallAPI: (state) => !state.posts[userId],
-    // Perform the fetching:
->>>>>>> 08dcaaa4
     callAPI: () => fetch(`http://myapi.com/users/${userId}/posts`),
     // 要在開始/結束 actions 注入的參數
     payload: { userId }
