--- conflicted
+++ resolved
@@ -89,13 +89,8 @@
   // 描述在下面的「非同步的 Action Creators」章節。
   return function (dispatch, getState) {
     if (getState().todos.length === 3) {
-<<<<<<< HEAD
       // 提早中斷
-      return;
-=======
-      // Exit early
       return
->>>>>>> 7ab1acbb
     }
 
     dispatch(addTodoWithoutCheck(text))
@@ -199,31 +194,17 @@
 
 class Posts extends Component {
   loadData(userId) {
-<<<<<<< HEAD
     // 藉由 React Redux `connect()` 呼叫注入進去 props：
-    let { dispatch, posts } = this.props;
+    let { dispatch, posts } = this.props
 
     if (posts[userId]) {
       // 這是已經被快取的資料！不要做任何事情。
-      return;
+      return
     }
 
     // Reducer 可以藉由設定 `isFetching` 來應對這個 action，
     // 並因此讓我們可以顯示一個 spinner。
-    dispatch(loadPostsRequest(userId));
-=======
-    // Injected into props by React Redux `connect()` call:
-    let { dispatch, posts } = this.props
-
-    if (posts[userId]) {
-      // There is cached data! Don't do anything.
-      return
-    }
-
-    // Reducer can react to this action by setting
-    // `isFetching` and thus letting us show a spinner.
     dispatch(loadPostsRequest(userId))
->>>>>>> 7ab1acbb
 
     // Reducer 可以藉由填入`users` 來應對這些 actions。
     fetch(`http://myapi.com/users/${userId}/posts`).then(
@@ -280,13 +261,8 @@
   return function (dispatch, getState) {
     let { posts } = getState()
     if (posts[userId]) {
-<<<<<<< HEAD
       // 這是已經被快取的資料！不要做任何事情。
-      return;
-=======
-      // There is cached data! Don't do anything.
       return
->>>>>>> 7ab1acbb
     }
 
     dispatch({
@@ -347,11 +323,7 @@
 }))(Posts)
 ```
 
-<<<<<<< HEAD
-這樣打的字更少了！如果你想要，你還是可以使用「原生的」action creators 像是 `loadPostsSuccess`，你會從「smart」的 `loadPosts` action creator 中來使用它。
-=======
-This is much less typing! If you’d like, you can still have “vanilla” action creators like `loadPostsSuccess` which you’d use from a container `loadPosts` action creator.
->>>>>>> 7ab1acbb
+這樣打的字更少了！如果你想要，你還是可以使用「原生的」action creators 像是 `loadPostsSuccess`，你會從 container 的 `loadPosts` action creator 中來使用它。
 
 **最後，你可以寫自己的 middleware。**比如说，你想要歸納前面的模式並用像這樣的方式來描述非同步的 action creators：
 
@@ -384,13 +356,8 @@
       } = action
 
       if (!types) {
-<<<<<<< HEAD
         // 普通的 action：把它傳遞下去
-        return next(action);
-=======
-        // Normal action: pass it on
         return next(action)
->>>>>>> 7ab1acbb
       }
 
       if (
