# 計算衍生資料

[Reselect](https://github.com/faassen/reselect.git) 是一個簡單的 library 可以用來建立會自動記憶、可組合的 **selector** functions。可以用 Reselect 的 selectors 來有效率的從 Redux store 計算衍生資料。

### 使用 Memoized Selectors 的動機

讓我們再來看看 [Todos 清單的範例](../basics/UsageWithReact.md)：

#### `containers/VisibleTodoList.js`

```js
import { connect } from 'react-redux'
import { toggleTodo } from '../actions'
import TodoList from '../components/TodoList'
<<<<<<< HEAD
import Footer from '../components/Footer'

class App extends Component {
  render() {
    // 藉由 connect() 呼叫來注入：
    const { dispatch, visibleTodos, visibilityFilter } = this.props
    return (
      <div>
        <AddTodo
          onAddClick={text =>
            dispatch(addTodo(text))
          } />
        <TodoList
          todos={this.props.visibleTodos}
          onTodoClick={index =>
            dispatch(completeTodo(index))
          } />
        <Footer
          filter={visibilityFilter}
          onFilterChange={nextFilter =>
            dispatch(setVisibilityFilter(nextFilter))
          } />
      </div>
    )
  }
}

App.propTypes = {
  visibleTodos: PropTypes.arrayOf(PropTypes.shape({
    text: PropTypes.string.isRequired,
    completed: PropTypes.bool.isRequired
  })),
  visibilityFilter: PropTypes.oneOf([
    'SHOW_ALL',
    'SHOW_COMPLETED',
    'SHOW_ACTIVE'
  ]).isRequired
}
=======
>>>>>>> 6870b826

const getVisibleTodos = (todos, filter) => {
  switch (filter) {
    case 'SHOW_ALL':
      return todos
    case 'SHOW_COMPLETED':
      return todos.filter(t => t.completed)
    case 'SHOW_ACTIVE':
      return todos.filter(t => !t.completed)
  }
}

const mapStateToProps = (state) => {
  return {
    todos: getVisibleTodos(state.todos, state.visibilityFilter)
  }
}

const mapDispatchToProps = (dispatch) => {
  return {
    onTodoClick: (id) => {
      dispatch(toggleTodo(id))
    }
  }
}

<<<<<<< HEAD
// 把 component 包起來以注入 dispatch 和 state 進去
export default connect(select)(App)
```

在上面的範例中，`select` 呼叫 `selectTodos` 以計算 `visibleTodos`。這運作得很好，不過有一個缺點：在每次 component 更新的時候都會計算 `visibleTodos`。如果 state tree 很大，或是計算的代價很大，在每次更新的時候重複計算可能會造成效能問題。Reselect 可以幫助我們避免這些不需要的重複計算。
=======
const VisibleTodoList = connect(
  mapStateToProps,
  mapDispatchToProps
)(TodoList)

export default VisibleTodoList
```

In the above example, `mapStateToProps` calls `getVisibleTodos` to calculate `todos`. This works great, but there is a drawback: `todos` is calculated every time the component is updated. If the state tree is large, or the calculation expensive, repeating the calculation on every update may cause performance problems. Reselect can help to avoid these unnecessary recalculations.
>>>>>>> 6870b826

### 建立一個 Memoized Selector

<<<<<<< HEAD
我們會想要把 `select` 換成一個 memoized selector，它會在 `state.todos` 或是 `state.visibilityFilter` 的值變更的時後重新計算 `visibleTodos`，但當變更發生在 state tree 其他 (不相關的) 的部分的時候則不會。
=======
We would like to replace `getVisibleTodos` with a memoized selector that recalculates `todos` when the value of `state.todos` or `state.visibilityFilter` changes, but not when changes occur in other (unrelated) parts of the state tree.
>>>>>>> 6870b826

Reselect 提供一個 `createSelector` function 來建立 memoized selectors。`createSelector` 接收一個 input-selectors 陣列和一個轉換 function 當作它的參數。如果用一個會造成 input-selector 的值改變的方式去變動 Redux 的 state tree，selector 將會以 input-selectors 的值作為參數呼叫它的轉換 function 並回傳結果。如果 input-selectors 的值跟先前呼叫 selector 的時候一樣，它會回傳先前的計算結果而不會呼叫轉換 function。

<<<<<<< HEAD
讓我們來定義一個叫做 `visibleTodosSelector` 的 memoized selector 來取代 `select`：
=======
Let's define a memoized selector named `getVisibleTodos` to replace the non-memoized version above:
>>>>>>> 6870b826

#### `selectors/index.js`

```js
import { createSelector } from 'reselect'

const getVisibilityFilter = (state) => state.visibilityFilter
const getTodos = (state) => state.todos

export const getVisibleTodos = createSelector(
  [ getVisibilityFilter, getTodos ],
  (visibilityFilter, todos) => {
    switch (visibilityFilter) {
      case 'SHOW_ALL':
        return todos
      case 'SHOW_COMPLETED':
        return todos.filter(t => t.completed)
      case 'SHOW_ACTIVE':
        return todos.filter(t => !t.completed)
    }
  }
)
```

<<<<<<< HEAD
在上面的範例中，`visibilityFilterSelector` 和 `todosSelector` 就是 input-selectors。因為它們沒有轉換它們選擇的資料，所以被建立成普通的非 memoized selector functions。而另一方面，`visibleTodosSelector` 是一個 memoized selector。它接收 `visibilityFilterSelector` 和 `todosSelector` 作為 input-selectors，以及一個計算過濾後的 todos 清單的轉換 function。
=======
In the example above, `getVisibilityFilter` and `getTodos` are input-selectors. They are created as ordinary non-memoized selector functions because they do not transform the data they select. `getVisibleTodos` on the other hand is a memoized selector. It takes `getVisibilityFilter` and `getTodos` as input-selectors, and a transform function that calculates the filtered todos list.
>>>>>>> 6870b826

### 組合 Selectors

<<<<<<< HEAD
一個 memoized selector 可以是另一個 memoized selector 的 input-selector。這裡 `visibleTodosSelector` 被用來當作 selector 的 input-selector，以藉由 keyword 進一步的過濾 todos：
=======
A memoized selector can itself be an input-selector to another memoized selector. Here is `getVisibleTodos` being used as an input-selector to a selector that further filters the todos by keyword:
>>>>>>> 6870b826

```js
const getKeyword = (state) => state.keyword

const getVisibleTodosFilteredByKeyword = createSelector(
  [ getVisibleTodos, getKeyword ],
  (visibleTodos, keyword) => visibleTodos.filter(
    todo => todo.text.indexOf(keyword) > -1
  )
)
```

### 把 Selector 連結到 Redux Store

<<<<<<< HEAD
如果你是使用 react-redux，你可以藉由 `connect` 把 memoized selector 連結到 Redux store：
=======
If you are using [React Redux](https://github.com/reactjs/react-redux), you can call selectors as regular functions inside `mapStateToProps()`:
>>>>>>> 6870b826

#### `containers/VisibleTodoList.js`

```js
import { connect } from 'react-redux'
import { toggleTodo } from '../actions'
import TodoList from '../components/TodoList'
<<<<<<< HEAD
import Footer from '../components/Footer'
import { visibleTodosSelector } from '../selectors/todoSelectors'

class App extends Component {
  render() {
    // 藉由 connect() 呼叫注入：
    const { dispatch, visibleTodos, visibilityFilter } = this.props
    return (
      <div>
        <AddTodo
          onAddClick={text =>
            dispatch(addTodo(text))
          } />
        <TodoList
          todos={this.props.visibleTodos}
          onTodoClick={index =>
            dispatch(completeTodo(index))
          } />
        <Footer
          filter={visibilityFilter}
          onFilterChange={nextFilter =>
            dispatch(setVisibilityFilter(nextFilter))
          } />
      </div>
    )
=======
import { getVisibleTodos } from '../selectors'

const mapStateToProps = (state) => {
  return {
    todos: getVisibleTodos(state)
>>>>>>> 6870b826
  }
}

const mapDispatchToProps = (dispatch) => {
  return {
    onTodoClick: (id) => {
      dispatch(toggleTodo(id))
    }
  }
}

<<<<<<< HEAD
// 傳遞 selector 到 connect component
export default connect(visibleTodosSelector)(App)
=======
const VisibleTodoList = connect(
  mapStateToProps,
  mapDispatchToProps
)(TodoList)

export default VisibleTodoList
>>>>>>> 6870b826
```

## Next Steps

Check out the [official documentation](https://github.com/rackt/reselect) of Reselect as well as its [FAQ](https://github.com/rackt/reselect#faq). Most Redux projects start using Reselect when they have performance problems because of too many derived computations and wasted re-renders, so make sure you are familiar with it before you build something big. It can also be useful to study [its source code](https://github.com/rackt/reselect/blob/master/src/index.js) so you don’t think it’s magic.<|MERGE_RESOLUTION|>--- conflicted
+++ resolved
@@ -12,47 +12,6 @@
 import { connect } from 'react-redux'
 import { toggleTodo } from '../actions'
 import TodoList from '../components/TodoList'
-<<<<<<< HEAD
-import Footer from '../components/Footer'
-
-class App extends Component {
-  render() {
-    // 藉由 connect() 呼叫來注入：
-    const { dispatch, visibleTodos, visibilityFilter } = this.props
-    return (
-      <div>
-        <AddTodo
-          onAddClick={text =>
-            dispatch(addTodo(text))
-          } />
-        <TodoList
-          todos={this.props.visibleTodos}
-          onTodoClick={index =>
-            dispatch(completeTodo(index))
-          } />
-        <Footer
-          filter={visibilityFilter}
-          onFilterChange={nextFilter =>
-            dispatch(setVisibilityFilter(nextFilter))
-          } />
-      </div>
-    )
-  }
-}
-
-App.propTypes = {
-  visibleTodos: PropTypes.arrayOf(PropTypes.shape({
-    text: PropTypes.string.isRequired,
-    completed: PropTypes.bool.isRequired
-  })),
-  visibilityFilter: PropTypes.oneOf([
-    'SHOW_ALL',
-    'SHOW_COMPLETED',
-    'SHOW_ACTIVE'
-  ]).isRequired
-}
-=======
->>>>>>> 6870b826
 
 const getVisibleTodos = (todos, filter) => {
   switch (filter) {
@@ -79,13 +38,6 @@
   }
 }
 
-<<<<<<< HEAD
-// 把 component 包起來以注入 dispatch 和 state 進去
-export default connect(select)(App)
-```
-
-在上面的範例中，`select` 呼叫 `selectTodos` 以計算 `visibleTodos`。這運作得很好，不過有一個缺點：在每次 component 更新的時候都會計算 `visibleTodos`。如果 state tree 很大，或是計算的代價很大，在每次更新的時候重複計算可能會造成效能問題。Reselect 可以幫助我們避免這些不需要的重複計算。
-=======
 const VisibleTodoList = connect(
   mapStateToProps,
   mapDispatchToProps
@@ -94,24 +46,15 @@
 export default VisibleTodoList
 ```
 
-In the above example, `mapStateToProps` calls `getVisibleTodos` to calculate `todos`. This works great, but there is a drawback: `todos` is calculated every time the component is updated. If the state tree is large, or the calculation expensive, repeating the calculation on every update may cause performance problems. Reselect can help to avoid these unnecessary recalculations.
->>>>>>> 6870b826
+在上面的範例中，`mapStateToProps` 呼叫 `getVisibleTodos` 以計算 `todos`。這運作得很好，不過有一個缺點：在每次 component 更新的時候都會計算 `todos`。如果 state tree 很大，或是計算的代價很大，在每次更新的時候重複計算可能會造成效能問題。Reselect 可以幫助我們避免這些不需要的重複計算。
 
 ### 建立一個 Memoized Selector
 
-<<<<<<< HEAD
-我們會想要把 `select` 換成一個 memoized selector，它會在 `state.todos` 或是 `state.visibilityFilter` 的值變更的時後重新計算 `visibleTodos`，但當變更發生在 state tree 其他 (不相關的) 的部分的時候則不會。
-=======
-We would like to replace `getVisibleTodos` with a memoized selector that recalculates `todos` when the value of `state.todos` or `state.visibilityFilter` changes, but not when changes occur in other (unrelated) parts of the state tree.
->>>>>>> 6870b826
+我們會想要把 `getVisibleTodos` 換成一個 memoized selector，它會在 `state.todos` 或是 `state.visibilityFilter` 的值變更的時後重新計算 `todos`，但當變更發生在 state tree 其他 (不相關的) 的部分的時候則不會。
 
 Reselect 提供一個 `createSelector` function 來建立 memoized selectors。`createSelector` 接收一個 input-selectors 陣列和一個轉換 function 當作它的參數。如果用一個會造成 input-selector 的值改變的方式去變動 Redux 的 state tree，selector 將會以 input-selectors 的值作為參數呼叫它的轉換 function 並回傳結果。如果 input-selectors 的值跟先前呼叫 selector 的時候一樣，它會回傳先前的計算結果而不會呼叫轉換 function。
 
-<<<<<<< HEAD
-讓我們來定義一個叫做 `visibleTodosSelector` 的 memoized selector 來取代 `select`：
-=======
-Let's define a memoized selector named `getVisibleTodos` to replace the non-memoized version above:
->>>>>>> 6870b826
+讓我們來定義一個叫做 `getVisibleTodos` 的 memoized selector 來取代上面的 non-memoized版本：
 
 #### `selectors/index.js`
 
@@ -136,19 +79,11 @@
 )
 ```
 
-<<<<<<< HEAD
-在上面的範例中，`visibilityFilterSelector` 和 `todosSelector` 就是 input-selectors。因為它們沒有轉換它們選擇的資料，所以被建立成普通的非 memoized selector functions。而另一方面，`visibleTodosSelector` 是一個 memoized selector。它接收 `visibilityFilterSelector` 和 `todosSelector` 作為 input-selectors，以及一個計算過濾後的 todos 清單的轉換 function。
-=======
-In the example above, `getVisibilityFilter` and `getTodos` are input-selectors. They are created as ordinary non-memoized selector functions because they do not transform the data they select. `getVisibleTodos` on the other hand is a memoized selector. It takes `getVisibilityFilter` and `getTodos` as input-selectors, and a transform function that calculates the filtered todos list.
->>>>>>> 6870b826
+在上面的範例中，`getVisibilityFilter` 和 `getTodos` 就是 input-selectors。因為它們沒有轉換它們選擇的資料，所以被建立成普通的非 memoized selector functions。而另一方面，`getVisibleTodos` 是一個 memoized selector。它接收 `getVisibilityFilter` 和 `getTodos` 作為 input-selectors，以及一個計算過濾後的 todos 清單的轉換 function。
 
 ### 組合 Selectors
 
-<<<<<<< HEAD
-一個 memoized selector 可以是另一個 memoized selector 的 input-selector。這裡 `visibleTodosSelector` 被用來當作 selector 的 input-selector，以藉由 keyword 進一步的過濾 todos：
-=======
-A memoized selector can itself be an input-selector to another memoized selector. Here is `getVisibleTodos` being used as an input-selector to a selector that further filters the todos by keyword:
->>>>>>> 6870b826
+一個 memoized selector 可以是另一個 memoized selector 的 input-selector。這裡 `getVisibleTodos` 被用來當作 selector 的 input-selector，以藉由 keyword 進一步的過濾 todos：
 
 ```js
 const getKeyword = (state) => state.keyword
@@ -163,11 +98,7 @@
 
 ### 把 Selector 連結到 Redux Store
 
-<<<<<<< HEAD
-如果你是使用 react-redux，你可以藉由 `connect` 把 memoized selector 連結到 Redux store：
-=======
-If you are using [React Redux](https://github.com/reactjs/react-redux), you can call selectors as regular functions inside `mapStateToProps()`:
->>>>>>> 6870b826
+如果你是使用 [React Redux](https://github.com/reactjs/react-redux)，你可以在 `mapStateToProps()`內呼叫 selectors 當作正規的 functions使用：
 
 #### `containers/VisibleTodoList.js`
 
@@ -175,39 +106,11 @@
 import { connect } from 'react-redux'
 import { toggleTodo } from '../actions'
 import TodoList from '../components/TodoList'
-<<<<<<< HEAD
-import Footer from '../components/Footer'
-import { visibleTodosSelector } from '../selectors/todoSelectors'
-
-class App extends Component {
-  render() {
-    // 藉由 connect() 呼叫注入：
-    const { dispatch, visibleTodos, visibilityFilter } = this.props
-    return (
-      <div>
-        <AddTodo
-          onAddClick={text =>
-            dispatch(addTodo(text))
-          } />
-        <TodoList
-          todos={this.props.visibleTodos}
-          onTodoClick={index =>
-            dispatch(completeTodo(index))
-          } />
-        <Footer
-          filter={visibilityFilter}
-          onFilterChange={nextFilter =>
-            dispatch(setVisibilityFilter(nextFilter))
-          } />
-      </div>
-    )
-=======
 import { getVisibleTodos } from '../selectors'
 
 const mapStateToProps = (state) => {
   return {
     todos: getVisibleTodos(state)
->>>>>>> 6870b826
   }
 }
 
@@ -219,19 +122,14 @@
   }
 }
 
-<<<<<<< HEAD
-// 傳遞 selector 到 connect component
-export default connect(visibleTodosSelector)(App)
-=======
 const VisibleTodoList = connect(
   mapStateToProps,
   mapDispatchToProps
 )(TodoList)
 
 export default VisibleTodoList
->>>>>>> 6870b826
 ```
 
-## Next Steps
+## 接下來
 
-Check out the [official documentation](https://github.com/rackt/reselect) of Reselect as well as its [FAQ](https://github.com/rackt/reselect#faq). Most Redux projects start using Reselect when they have performance problems because of too many derived computations and wasted re-renders, so make sure you are familiar with it before you build something big. It can also be useful to study [its source code](https://github.com/rackt/reselect/blob/master/src/index.js) so you don’t think it’s magic.+查看 Reselect [官方文件](https://github.com/rackt/reselect) 和它的 [FAQ](https://github.com/rackt/reselect#faq)。 大部分 Redux 專案遇到因太多衍生運算和浪費地重複 render 而造成效能問題時，都已開始使用 Reselect 。所以在你開始建構某些大專案前確保你已熟悉它。讀 [它的原始碼](https://github.com/rackt/reselect/blob/master/src/index.js) 也很有幫助，這讓你不會覺得它很神奇。