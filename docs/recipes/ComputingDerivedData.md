--- conflicted
+++ resolved
@@ -18,13 +18,8 @@
 
 class App extends Component {
   render() {
-<<<<<<< HEAD
     // 藉由 connect() 呼叫來注入：
-    const { dispatch, visibleTodos, visibilityFilter } = this.props;
-=======
-    // Injected by connect() call:
     const { dispatch, visibleTodos, visibilityFilter } = this.props
->>>>>>> 7ab1acbb
     return (
       <div>
         <AddTodo
@@ -76,13 +71,8 @@
   }
 }
 
-<<<<<<< HEAD
 // 把 component 包起來以注入 dispatch 和 state 進去
-export default connect(select)(App);
-=======
-// Wrap the component to inject dispatch and state into it
 export default connect(select)(App)
->>>>>>> 7ab1acbb
 ```
 
 在上面的範例中，`select` 呼叫 `selectTodos` 以計算 `visibleTodos`。這運作得很好，不過有一個缺點：在每次 component 更新的時候都會計算 `visibleTodos`。如果 state tree 很大，或是計算的代價很大，在每次更新的時候重複計算可能會造成效能問題。Reselect 可以幫助我們避免這些不需要的重複計算。
@@ -160,13 +150,8 @@
 
 class App extends Component {
   render() {
-<<<<<<< HEAD
     // 藉由 connect() 呼叫注入：
-    const { dispatch, visibleTodos, visibilityFilter } = this.props;
-=======
-    // Injected by connect() call:
     const { dispatch, visibleTodos, visibilityFilter } = this.props
->>>>>>> 7ab1acbb
     return (
       <div>
         <AddTodo
@@ -200,11 +185,6 @@
   ]).isRequired
 }
 
-<<<<<<< HEAD
 // 傳遞 selector 到 connect component
-export default connect(visibleTodosSelector)(App);
-=======
-// Pass the selector to the connect component
 export default connect(visibleTodosSelector)(App)
->>>>>>> 7ab1acbb
 ```
