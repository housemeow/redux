# 撰寫測試

大部份你撰寫的 Redux 程式碼都是 functions，而且它們之中有很多是 pure 的，它們不需要 mocking 就能簡單測試。

### 設置

我們推薦用 [Mocha](http://mochajs.org/) 作為測試引擎。
注意，因為它運行在 Node 環境中，所以你不會存取到 DOM。

```
npm install --save-dev mocha
```

要結合 [Babel](http://babeljs.io) 一起使用的話，你必須先安裝 `babel-register`：

```js
npm install --save-dev babel-register
```

<<<<<<< HEAD
然後，把這段加到你的 `package.json` 的 `scripts`：
=======
and configure it to use ES2015 features in `.babelrc`:

```js
{
  "presets": ["es2015"]
}
```

Then, add this to `scripts` in your `package.json`:
>>>>>>> cefb03ad

```js
{
  ...
  "scripts": {
    ...
    "test": "mocha --compilers js:babel-register --recursive",
    "test:watch": "npm test -- --watch",
  },
  ...
}
```

然後執行 `npm test` 來跑一次測試，或是 `npm run test:watch` 來在每一次檔案變更時測試。

### Action Creators

在 Redux 中，action creators 是回傳一般物件的 functions。在測試 action creators 的時候，我們想要測試是否呼叫了正確的 action creator，還有是否回傳了正確的 action。

#### 範例

```js
export function addTodo(text) {
  return {
    type: 'ADD_TODO',
    text
  }
}
```
可以像這樣測試：

```js
import expect from 'expect'
import * as actions from '../../actions/TodoActions'
import * as types from '../../constants/ActionTypes'

describe('actions', () => {
  it('should create an action to add a todo', () => {
    const text = 'Finish docs'
    const expectedAction = {
      type: types.ADD_TODO,
      text
    }
    expect(actions.addTodo(text)).toEqual(expectedAction)
  })
})
```

### Async Action Creators

針對使用 [Redux Thunk](https://github.com/gaearon/redux-thunk) 或其他的 middleware 的 async action creators，為了測試，完全的 mock Redux store 是最好的。你可以使用 [redux-mock-store](https://github.com/arnaudbenard/redux-mock-store) 來把 middleware 應用在一個 mock store 上。你也可以使用 [nock](https://github.com/pgte/nock) 來 mock HTTP 請求。

#### 範例

```js
function fetchTodosRequest() {
  return {
    type: FETCH_TODOS_REQUEST
  }
}

function fetchTodosSuccess(body) {
  return {
    type: FETCH_TODOS_SUCCESS,
    body
  }
}

function fetchTodosFailure(ex) {
  return {
    type: FETCH_TODOS_FAILURE,
    ex
  }
}

export function fetchTodos() {
  return dispatch => {
    dispatch(fetchTodosRequest())
    return fetch('http://example.com/todos')
      .then(res => res.json())
      .then(json => dispatch(fetchTodosSuccess(json.body)))
      .catch(ex => dispatch(fetchTodosFailure(ex)))
  }
}
```

可以像這樣測試：

```js
import configureMockStore from 'redux-mock-store'
import thunk from 'redux-thunk'
import * as actions from '../../actions/counter'
import * as types from '../../constants/ActionTypes'
import nock from 'nock'
<<<<<<< HEAD
import expect from 'expect'; // 你可以使用任何的測試函式庫
=======
import expect from 'expect' // You can use any testing library
>>>>>>> cefb03ad

const middlewares = [ thunk ]
const mockStore = configureMockStore(middlewares)

describe('async actions', () => {
  afterEach(() => {
    nock.cleanAll()
  })

  it('creates FETCH_TODOS_SUCCESS when fetching todos has been done', () => {
    nock('http://example.com/')
      .get('/todos')
      .reply(200, { body: { todos: ['do something'] }})

    const expectedActions = [
      { type: types.FETCH_TODOS_REQUEST },
      { type: types.FETCH_TODOS_SUCCESS, body: { todos: ['do something']  } }
    ]
    const store = mockStore({ todos: [] })

    return store.dispatch(actions.fetchTodos())
      .then(() => { // 回傳非同步的 actions
        expect(store.getActions()).toEqual(expectedActions)
      })
  })
})
```

### Reducers

reducer 應該把 action 應用到先前的 state，然後回傳新的 state，而這就是下面所測試的行為。

#### 範例

```js
import { ADD_TODO } from '../constants/ActionTypes'

const initialState = [
  {
    text: 'Use Redux',
    completed: false,
    id: 0
  }
]

export default function todos(state = initialState, action) {
  switch (action.type) {
    case ADD_TODO:
      return [
        {
          id: state.reduce((maxId, todo) => Math.max(todo.id, maxId), -1) + 1,
          completed: false,
          text: action.text
        },
        ...state
      ]

    default:
      return state
  }
}
```
可以像這樣測試：

```js
import expect from 'expect'
import reducer from '../../reducers/todos'
import * as types from '../../constants/ActionTypes'

describe('todos reducer', () => {
  it('should return the initial state', () => {
    expect(
      reducer(undefined, {})
    ).toEqual([
      {
        text: 'Use Redux',
        completed: false,
        id: 0
      }
    ])
  })

  it('should handle ADD_TODO', () => {
    expect(
      reducer([], {
        type: types.ADD_TODO,
        text: 'Run the tests'
      })
    ).toEqual(
      [
        {
          text: 'Run the tests',
          completed: false,
          id: 0
        }
      ]
    )

    expect(
      reducer(
        [
          {
            text: 'Use Redux',
            completed: false,
            id: 0
          }
        ],
        {
          type: types.ADD_TODO,
          text: 'Run the tests'
        }
      )
    ).toEqual(
      [
        {
          text: 'Run the tests',
          completed: false,
          id: 1
        },
        {
          text: 'Use Redux',
          completed: false,
          id: 0
        }
      ]
    )
  })
})
```

### Components

React components 的其中一個優點是它們通常都很小，而且只依賴它們的 props。這使它們容易測試。

首先，我們會先安裝 [React Test Utilities](https://facebook.github.io/react/docs/test-utils.html)：

```
npm install --save-dev react-addons-test-utils
```

為了測試 components，我們寫了一個 `setup()` helper，它會傳遞 stubbed callbacks 作為 props 並使用 [React shallow renderer](https://facebook.github.io/react/docs/test-utils.html#shallow-rendering) 來 renders component。這讓獨立的測試在預期 callbacks 會被呼叫時，可以 assert 是否 callbacks 有被呼叫。

#### 範例

```js
import React, { PropTypes, Component } from 'react'
import TodoTextInput from './TodoTextInput'

class Header extends Component {
  handleSave(text) {
    if (text.length !== 0) {
      this.props.addTodo(text)
    }
  }

  render() {
    return (
      <header className='header'>
          <h1>todos</h1>
          <TodoTextInput newTodo={true}
                         onSave={this.handleSave.bind(this)}
                         placeholder='What needs to be done?' />
      </header>
    )
  }
}

Header.propTypes = {
  addTodo: PropTypes.func.isRequired
}

export default Header
```

可以像這樣測試：

```js
import expect from 'expect'
import React from 'react'
import TestUtils from 'react-addons-test-utils'
import Header from '../../components/Header'
import TodoTextInput from '../../components/TodoTextInput'

function setup() {
  let props = {
    addTodo: expect.createSpy()
  }

  let renderer = TestUtils.createRenderer()
  renderer.render(<Header {...props} />)
  let output = renderer.getRenderOutput()

  return {
    props,
    output,
    renderer
  }
}

describe('components', () => {
  describe('Header', () => {
    it('should render correctly', () => {
      const { output } = setup()

      expect(output.type).toBe('header')
      expect(output.props.className).toBe('header')

      let [ h1, input ] = output.props.children

      expect(h1.type).toBe('h1')
      expect(h1.props.children).toBe('todos')

      expect(input.type).toBe(TodoTextInput)
      expect(input.props.newTodo).toBe(true)
      expect(input.props.placeholder).toBe('What needs to be done?')
    })

    it('should call addTodo if length of text is greater than 0', () => {
      const { output, props } = setup()
      let input = output.props.children[1]
      input.props.onSave('')
      expect(props.addTodo.calls.length).toBe(0)
      input.props.onSave('Use Redux')
      expect(props.addTodo.calls.length).toBe(1)
    })
  })
})
```

#### 在較舊的 React 版本修復壞掉的 `setState()`

在 React 版本 <= 0.13、0.14.4 和 0.14.5 時，Shallow rendering [如果呼叫 `setState` 會拋出一個錯誤](https://github.com/facebook/react/issues/4019)。React 貌似預期你有用 `setState` 時，DOM 是可以使用的。為了避開這個問題，我們使用 jsdom 讓 React 在 DOM 不能使用時也不會拋出 exception。以下是[設置它](https://github.com/facebook/react/issues/5046#issuecomment-146222515)的方法：

```
npm install --save-dev jsdom
```

接著在你的測試目錄中建立一個 `setup.js` 檔案：

```js
import { jsdom } from 'jsdom'

global.document = jsdom('<!doctype html><html><body></body></html>')
global.window = document.defaultView
global.navigator = global.window.navigator
```

讓這段程式碼在 React 被 import *之前*執行非常重要。為了確保這件事，調整你的 `mocha` 指令在 `package.json` 的選項中加入 `--require ./test/setup.js`：

```js
{
  ...
  "scripts": {
    ...
    "test": "mocha --compilers js:babel-register --recursive --require ./test/setup.js",
  },
  ...
}
```

### 已連結的 Components

如果你使用一個類似 [React Redux](https://github.com/reactjs/react-redux) 的 library，你可能正在使用像是 [`connect()`](https://github.com/reactjs/react-redux/blob/master/docs/api.md#connectmapstatetoprops-mapdispatchtoprops-mergeprops-options) 之類的 [higher-order components](https://medium.com/@dan_abramov/mixins-are-dead-long-live-higher-order-components-94a0d2f9e750)。它讓你把 Redux state 注入一個正規的 React component 裡。

試想下面的 `App` component：

```js
import { connect } from 'react-redux'

class App extends Component { /* ... */ }

export default connect(mapStateToProps)(App)
```

在單元測試中，你通常會像這樣 import `App` component：

```js
import App from './App'
```

但是當你 import 它時，你實際上拿到的是 `connect()` 回傳的包裝過後的 component，而不是 `App` component 本身。如果你想要測試它與 Redux 的互動，這是個好消息：你可以把它跟特別為這個單元測試建立的 store 包在一個 [`<Provider>`](https://github.com/reactjs/react-redux#provider-store) 中。但是有時你只是想要測試 component 的 rendering，而不想測試 Redux store。

為了能夠不處理 decorator 即可測試 App component 本身，我們也建議你 export 沒有被 decorated 的 component：

```js
import { connect } from 'react-redux'

// 使用 named export 處理未連結的 component (測試用)
export class App extends Component { /* ... */ }

<<<<<<< HEAD
// 使用 default export 來處理已連結的 component (應用程式用)
export default connect(mapDispatchToProps)(App)
=======
// Use default export for the connected component (for app)
export default connect(mapStateToProps)(App)
>>>>>>> cefb03ad
```

因為 default export 仍然是個 decorated component，上面出現的 import 語句會像之前一樣運作，所以你不需要變動應用程式中的程式碼。不過，你現在可以在你的測試檔像這樣 import 沒有被 decorate 的 `App` components：

```js
// 注意大括號：抓取 named export 而不是 default export
import { App } from './App'
```

而如果你兩個都需要：

```js
import ConnectedApp, { App } from './App'
```

在應用程式裡面，你仍然可以像一般一樣 import 它：

```js
import App from './App'
```

你應該只會在測試使用 named export。

>##### 關於混合使用 ES6 模組和 CommonJS 的附註

>如果你有在應用程式的原始碼裡面使用 ES6，不過是用 ES5 撰寫你的測試，你必須知道 Babel 處理了 ES6 `import` 和 CommonJS `require` 之間的互相使用，透過它的 [interop](http://babeljs.io/docs/usage/modules/#interop) 功能就可以讓兩種模組格式一起運作，但行為[有一點點不一樣](https://github.com/babel/babel/issues/2047)。如果你在 default export 旁邊添加了第二個 export，。你就不再能直接使用 `require('./App')` 來 import default。而你必須使用 `require('./App').default`。

### Middleware

Middleware functions 包裝了 Redux 中 `dispatch` 呼叫的行為，所以要測試這個修改後的行為我們必須 mock `dispatch` 呼叫的行為。

#### 範例

```js
import expect from 'expect'
import * as types from '../../constants/ActionTypes'
import singleDispatch from '../../middleware/singleDispatch'

const createFakeStore = fakeData => ({
  getState() {
    return fakeData
  }
})

const dispatchWithStoreOf = (storeData, action) => {
  let dispatched = null
  const dispatch = singleDispatch(createFakeStore(storeData))(actionAttempt => dispatched = actionAttempt)
  dispatch(action)
  return dispatched
}

describe('middleware', () => {
  it('should dispatch if store is empty', () => {
    const action = {
      type: types.ADD_TODO
    }

    expect(
      dispatchWithStoreOf({}, action)
    ).toEqual(action)
  })

  it('should not dispatch if store already has type', () => {
    const action = {
      type: types.ADD_TODO
    }

    expect(
      dispatchWithStoreOf({
        [types.ADD_TODO]: 'dispatched'
      }, action)
    ).toNotExist()
  })
})
```

### 術語表

- [React Test Utils](http://facebook.github.io/react/docs/test-utils.html)：React 的測試 Utilities。

- [jsdom](https://github.com/tmpvar/jsdom)：一個 DOM API 的純 JavaScript 實作。jsdom 讓我們可以不使用瀏覽器就能執行測試。

<<<<<<< HEAD
- [Shallow rendering](http://facebook.github.io/react/docs/test-utils.html#shallow-rendering)：Shallow rendering 讓你可以實體化一個 component 並取得它的 `render` method 的回傳結果，它只會 render 一層的深度而不會遞迴地把 components render 成 DOM。shallow rendering 的結果是一個 [ReactElement](https://facebook.github.io/react/docs/glossary.html#react-elements)。這表示可以存取它的 children、props 並測試它是否如預期運作。這也意味你改變 child component 不會影響到 parent component 的測試。
=======
- [Shallow rendering](http://facebook.github.io/react/docs/test-utils.html#shallow-rendering): Shallow rendering lets you instantiate a component and get the result of its `render` method just a single level deep instead of rendering components recursively to a DOM. The result of shallow rendering is a [ReactElement](https://facebook.github.io/react/docs/glossary.html#react-elements). That means it is possible to access its children, props and test if it works as expected. This also means that changing a child component won’t affect the tests for parent component.
>>>>>>> cefb03ad
<|MERGE_RESOLUTION|>--- conflicted
+++ resolved
@@ -17,10 +17,7 @@
 npm install --save-dev babel-register
 ```
 
-<<<<<<< HEAD
-然後，把這段加到你的 `package.json` 的 `scripts`：
-=======
-and configure it to use ES2015 features in `.babelrc`:
+並在 `.babelrc` 內設定使用 ES2015 features：
 
 ```js
 {
@@ -28,8 +25,7 @@
 }
 ```
 
-Then, add this to `scripts` in your `package.json`:
->>>>>>> cefb03ad
+接著，把這段加到你的 `package.json` 的 `scripts`：
 
 ```js
 {
@@ -124,11 +120,7 @@
 import * as actions from '../../actions/counter'
 import * as types from '../../constants/ActionTypes'
 import nock from 'nock'
-<<<<<<< HEAD
-import expect from 'expect'; // 你可以使用任何的測試函式庫
-=======
-import expect from 'expect' // You can use any testing library
->>>>>>> cefb03ad
+import expect from 'expect' // 你可以使用任何的測試函式庫
 
 const middlewares = [ thunk ]
 const mockStore = configureMockStore(middlewares)
@@ -419,13 +411,8 @@
 // 使用 named export 處理未連結的 component (測試用)
 export class App extends Component { /* ... */ }
 
-<<<<<<< HEAD
 // 使用 default export 來處理已連結的 component (應用程式用)
-export default connect(mapDispatchToProps)(App)
-=======
-// Use default export for the connected component (for app)
 export default connect(mapStateToProps)(App)
->>>>>>> cefb03ad
 ```
 
 因為 default export 仍然是個 decorated component，上面出現的 import 語句會像之前一樣運作，所以你不需要變動應用程式中的程式碼。不過，你現在可以在你的測試檔像這樣 import 沒有被 decorate 的 `App` components：
@@ -508,8 +495,4 @@
 
 - [jsdom](https://github.com/tmpvar/jsdom)：一個 DOM API 的純 JavaScript 實作。jsdom 讓我們可以不使用瀏覽器就能執行測試。
 
-<<<<<<< HEAD
-- [Shallow rendering](http://facebook.github.io/react/docs/test-utils.html#shallow-rendering)：Shallow rendering 讓你可以實體化一個 component 並取得它的 `render` method 的回傳結果，它只會 render 一層的深度而不會遞迴地把 components render 成 DOM。shallow rendering 的結果是一個 [ReactElement](https://facebook.github.io/react/docs/glossary.html#react-elements)。這表示可以存取它的 children、props 並測試它是否如預期運作。這也意味你改變 child component 不會影響到 parent component 的測試。
-=======
-- [Shallow rendering](http://facebook.github.io/react/docs/test-utils.html#shallow-rendering): Shallow rendering lets you instantiate a component and get the result of its `render` method just a single level deep instead of rendering components recursively to a DOM. The result of shallow rendering is a [ReactElement](https://facebook.github.io/react/docs/glossary.html#react-elements). That means it is possible to access its children, props and test if it works as expected. This also means that changing a child component won’t affect the tests for parent component.
->>>>>>> cefb03ad
+- [Shallow rendering](http://facebook.github.io/react/docs/test-utils.html#shallow-rendering)：Shallow rendering 讓你可以實體化一個 component 並取得它的 `render` method 的回傳結果，它只會 render 一層的深度而不會遞迴地把 components render 成 DOM。shallow rendering 的結果是一個 [ReactElement](https://facebook.github.io/react/docs/glossary.html#react-elements)。這表示可以存取它的 children、props 並測試它是否如預期運作。這也意味你改變 child component 不會影響到 parent component 的測試。