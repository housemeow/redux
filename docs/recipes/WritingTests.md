--- conflicted
+++ resolved
@@ -1,8 +1,4 @@
-<<<<<<< HEAD
 # 撰寫測試
-=======
-# Writing Tests
->>>>>>> 34e8cf6f
 
 Because most of the Redux code you write are functions, and many of them are pure, they are easy test without mocking.
 
@@ -263,9 +259,6 @@
 
 Call it before running any component tests. Note this is a dirty workaround, and it can be removed once [facebook/react#4019](https://github.com/facebook/react/issues/4019) is fixed.
 
-<<<<<<< HEAD
-### 術語表
-=======
 ### Connected Components
 
 If you use a library like [React Redux](https://github.com/rackt/react-redux), you might be using [higher-order components](https://medium.com/@dan_abramov/mixins-are-dead-long-live-higher-order-components-94a0d2f9e750) like [`connect()`](https://github.com/rackt/react-redux#connectmapstatetoprops-mapdispatchtoprops-mergeprops). This lets you inject Redux state into a regular React component.
@@ -354,7 +347,7 @@
     const action = {
       type: types.ADD_TODO
     };
-    
+
     expect(
       dispatchWithStoreOf({}, action)
     ).toEqual(action);
@@ -364,7 +357,7 @@
     const action = {
       type: types.ADD_TODO
     };
-    
+
     expect(
       dispatchWithStoreOf({
         [types.ADD_TODO]: 'dispatched'
@@ -374,8 +367,7 @@
 });
 ```
 
-### Glossary
->>>>>>> 34e8cf6f
+### 術語表
 
 - [React Test Utils](http://facebook.github.io/react/docs/test-utils.html): Test utilities that ship with React.
 
