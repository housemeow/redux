# 撰寫測試

大部份你撰寫的 Redux 程式碼都是 function，而且它們之中有很多是 pure 的，它們不需要 mock 就能簡單測試。

### 設置

<<<<<<< HEAD
我們推薦用 [Mocha](http://mochajs.org/) 作為測試引擎。
注意，因為它運行在 Node 環境中，所以你不會存取到 DOM。
=======
We recommend [Jest](http://facebook.github.io/jest/) as the testing engine.
Note that it runs in a Node environment, so you won't have access to the DOM.
>>>>>>> 750a0ca7

```
npm install --save-dev jest
```

<<<<<<< HEAD
要結合 [Babel](http://babeljs.io) 一起使用的話，你必須先安裝 `babel-register`：
=======
To use it together with [Babel](http://babeljs.io), you will need to install `babel-jest`:
>>>>>>> 750a0ca7

```js
npm install --save-dev babel-jest
```

並在 `.babelrc` 內設定使用 ES2015 功能：

```js
{
  "presets": ["es2015"]
}
```

接著，把這段加到你的 `package.json` 的 `scripts`：

```js
{
  ...
  "scripts": {
    ...
    "test": "jest",
    "test:watch": "npm test -- --watch"
  },
  ...
}
```

然後執行 `npm test` 來跑一次測試，或是 `npm run test:watch` 來在每一次檔案變更時測試。

### Action Creator

在 Redux 中，action creator 是回傳一般物件的 function。在測試 action creator 的時候，我們想要測試是否呼叫了正確的 action creator，還有是否回傳了正確的 action。

#### 範例

```js
export function addTodo(text) {
  return {
    type: 'ADD_TODO',
    text
  }
}
```
可以像這樣測試：

```js
import * as actions from '../../actions/TodoActions'
import * as types from '../../constants/ActionTypes'

describe('actions', () => {
  it('should create an action to add a todo', () => {
    const text = 'Finish docs'
    const expectedAction = {
      type: types.ADD_TODO,
      text
    }
    expect(actions.addTodo(text)).toEqual(expectedAction)
  })
})
```

### Async Action Creator

<<<<<<< HEAD
針對使用 [Redux Thunk](https://github.com/gaearon/redux-thunk) 或其他的 middleware 的 async action creator，為了測試，完全的 mock Redux store 是最好的。你可以使用 [redux-mock-store](https://github.com/arnaudbenard/redux-mock-store) 來把 middleware 應用在一個 mock store 上。你也可以使用 [nock](https://github.com/pgte/nock) 來 mock HTTP 請求。
=======
For async action creators using [Redux Thunk](https://github.com/gaearon/redux-thunk) or other middleware, it's best to completely mock the Redux store for tests. You can apply the middleware to a mock store using [redux-mock-store](https://github.com/arnaudbenard/redux-mock-store). You can also use [nock](https://github.com/pgte/nock) to mock the HTTP requests.
>>>>>>> 750a0ca7

#### 範例

```js
import fetch from 'isomorphic-fetch';

function fetchTodosRequest() {
  return {
    type: FETCH_TODOS_REQUEST
  }
}

function fetchTodosSuccess(body) {
  return {
    type: FETCH_TODOS_SUCCESS,
    body
  }
}

function fetchTodosFailure(ex) {
  return {
    type: FETCH_TODOS_FAILURE,
    ex
  }
}

export function fetchTodos() {
  return dispatch => {
    dispatch(fetchTodosRequest())
    return fetch('http://example.com/todos')
      .then(res => res.json())
      .then(json => dispatch(fetchTodosSuccess(json.body)))
      .catch(ex => dispatch(fetchTodosFailure(ex)))
  }
}
```

可以像這樣測試：

```js
import configureMockStore from 'redux-mock-store'
import thunk from 'redux-thunk'
import * as actions from '../../actions/TodoActions'
import * as types from '../../constants/ActionTypes'
import nock from 'nock'
import expect from 'expect' // 你可以使用任何的測試函式庫

const middlewares = [ thunk ]
const mockStore = configureMockStore(middlewares)

describe('async actions', () => {
  afterEach(() => {
    nock.cleanAll()
  })

  it('creates FETCH_TODOS_SUCCESS when fetching todos has been done', () => {
    nock('http://example.com/')
      .get('/todos')
      .reply(200, { body: { todos: ['do something'] }})

    const expectedActions = [
      { type: types.FETCH_TODOS_REQUEST },
      { type: types.FETCH_TODOS_SUCCESS, body: { todos: ['do something']  } }
    ]
    const store = mockStore({ todos: [] })

    return store.dispatch(actions.fetchTodos())
      .then(() => { // 回傳非同步的 action
        expect(store.getActions()).toEqual(expectedActions)
      })
  })
})
```

### Reducer

<<<<<<< HEAD
reducer 應該把 action 應用到先前的 state，然後回傳新的 state，而這就是下面所測試的行為。
=======
A reducer should return the new state after applying the action to the previous state, and that's the behavior tested below.
>>>>>>> 750a0ca7

#### 範例

```js
import { ADD_TODO } from '../constants/ActionTypes'

const initialState = [
  {
    text: 'Use Redux',
    completed: false,
    id: 0
  }
]

export default function todos(state = initialState, action) {
  switch (action.type) {
    case ADD_TODO:
      return [
        {
          id: state.reduce((maxId, todo) => Math.max(todo.id, maxId), -1) + 1,
          completed: false,
          text: action.text
        },
        ...state
      ]

    default:
      return state
  }
}
```
可以像這樣測試：

```js
import reducer from '../../reducers/todos'
import * as types from '../../constants/ActionTypes'

describe('todos reducer', () => {
  it('should return the initial state', () => {
    expect(
      reducer(undefined, {})
    ).toEqual([
      {
        text: 'Use Redux',
        completed: false,
        id: 0
      }
    ])
  })

  it('should handle ADD_TODO', () => {
    expect(
      reducer([], {
        type: types.ADD_TODO,
        text: 'Run the tests'
      })
    ).toEqual(
      [
        {
          text: 'Run the tests',
          completed: false,
          id: 0
        }
      ]
    )

    expect(
      reducer(
        [
          {
            text: 'Use Redux',
            completed: false,
            id: 0
          }
        ],
        {
          type: types.ADD_TODO,
          text: 'Run the tests'
        }
      )
    ).toEqual(
      [
        {
          text: 'Run the tests',
          completed: false,
          id: 1
        },
        {
          text: 'Use Redux',
          completed: false,
          id: 0
        }
      ]
    )
  })
})
```

### Component

React component 的其中一個優點是它們通常都很小，而且只依賴它們的 props。這使它們容易測試。

首先，我們會先安裝 [Enzyme](http://airbnb.io/enzyme/)。Enzyme 的背後使用 [React Test Utilities](https://facebook.github.io/react/docs/test-utils.html)，不過更為方便、可讀與強大。

```
npm install --save-dev enzyme
```

為了測試 component，我們寫了一個 `setup()` helper，它會傳遞被 stub 的 callback 作為 props 並 [shallow rendering](http://airbnb.io/enzyme/docs/api/shallow.html) 來 render component。這讓獨立的測試在預期 callback 會被呼叫時，可以 assert callback 是否有被呼叫。

#### 範例

```js
import React, { PropTypes, Component } from 'react'
import TodoTextInput from './TodoTextInput'

class Header extends Component {
  handleSave(text) {
    if (text.length !== 0) {
      this.props.addTodo(text)
    }
  }

  render() {
    return (
      <header className='header'>
          <h1>todos</h1>
          <TodoTextInput newTodo={true}
                         onSave={this.handleSave.bind(this)}
                         placeholder='What needs to be done?' />
      </header>
    )
  }
}

Header.propTypes = {
  addTodo: PropTypes.func.isRequired
}

export default Header
```

可以像這樣測試：

```js
import React from 'react'
import { shallow } from 'enzyme'
import Header from '../../components/Header'

function setup() {
  const props = {
    addTodo: jest.fn()
  }

  const enzymeWrapper = shallow(<Header {...props} />)

  return {
    props,
    enzymeWrapper
  }
}

describe('components', () => {
  describe('Header', () => {
    it('should render self and subcomponents', () => {
      const { enzymeWrapper } = setup()

      expect(enzymeWrapper.find('header').hasClass('header')).toBe(true)

      expect(enzymeWrapper.find('h1').text()).toBe('todos')

      const todoInputProps = enzymeWrapper.find('TodoTextInput').props()
      expect(todoInputProps.newTodo).toBe(true)
      expect(todoInputProps.placeholder).toEqual('What needs to be done?')
    })

    it('should call addTodo if length of text is greater than 0', () => {
      const { enzymeWrapper, props } = setup()
      const input = enzymeWrapper.find('TodoTextInput')
      input.props().onSave('')
      expect(props.addTodo.mock.calls.length).toBe(0)
      input.props().onSave('Use Redux')
      expect(props.addTodo.mock.calls.length).toBe(1)
    })
  })
})
```

### 已連結的 Component

如果你使用一個類似 [React Redux](https://github.com/reactjs/react-redux) 的 library，你可能正在使用像是 [`connect()`](https://github.com/reactjs/react-redux/blob/master/docs/api.md#connectmapstatetoprops-mapdispatchtoprops-mergeprops-options) 之類的 [higher-order component](https://medium.com/@dan_abramov/mixins-are-dead-long-live-higher-order-components-94a0d2f9e750)。它讓你把 Redux state 注入一個正規的 React component 裡。

試想下面的 `App` component：

```js
import { connect } from 'react-redux'

class App extends Component { /* ... */ }

export default connect(mapStateToProps)(App)
```

在單元測試中，你通常會像這樣 import `App` component：

```js
import App from './App'
```

<<<<<<< HEAD
但是當你 import 它時，你實際上拿到的是 `connect()` 回傳的包裝過後的 component，而不是 `App` component 本身。如果你想要測試它與 Redux 的互動，這是個好消息：你可以把它跟特別為這個單元測試建立的 store 包在一個 [`<Provider>`](https://github.com/reactjs/react-redux#provider-store) 中。但是有時你只是想要測試 component 的 render，而不想測試 Redux store。
=======
However, when you import it, you're actually holding the wrapper component returned by `connect()`, and not the `App` component itself. If you want to test its interaction with Redux, this is good news: you can wrap it in a [`<Provider>`](https://github.com/reactjs/react-redux#provider-store) with a store created specifically for this unit test. But sometimes you want to test just the rendering of the component, without a Redux store.
>>>>>>> 750a0ca7

為了能夠不處理 decorator 即可測試 App component 本身，我們也建議你 export 沒有被 decorate 的 component：

```js
import { connect } from 'react-redux'

// 使用 named export 處理未連結的 component (測試用)
export class App extends Component { /* ... */ }

// 使用 default export 來處理已連結的 component (應用程式用)
export default connect(mapStateToProps)(App)
```

<<<<<<< HEAD
因為 default export 仍然是個被 decorate 的 component，上面出現的 import 語句會像之前一樣運作，所以你不需要變動應用程式中的程式碼。不過，你現在可以在你的測試檔像這樣 import 沒有被 decorate 的 `App` component：
=======
Since the default export is still the decorated component, the import statement pictured above will work as before so you won't have to change your application code. However, you can now import the undecorated `App` components in your test file like this:
>>>>>>> 750a0ca7

```js
// 注意大括號：抓取 named export 而不是 default export
import { App } from './App'
```

而如果你兩個都需要：

```js
import ConnectedApp, { App } from './App'
```

在應用程式裡面，你仍然可以像一般一樣 import 它：

```js
import App from './App'
```

你應該只會在測試使用 named export。

>##### 關於混合使用 ES6 模組和 CommonJS 的附註

>如果你有在應用程式的原始碼裡面使用 ES6，不過是用 ES5 撰寫你的測試，你必須知道 Babel 處理了 ES6 `import` 和 CommonJS `require` 之間的互相使用，透過它的 [interop](http://babeljs.io/docs/usage/modules/#interop) 功能就可以讓兩種模組格式一起運作，但行為[有一點點不一樣](https://github.com/babel/babel/issues/2047)。如果你在 default export 旁邊添加了第二個 export，。你就不再能直接使用 `require('./App')` 來 import default。而你必須使用 `require('./App').default`。

### Middleware

Middleware function 包裝了 Redux 中 `dispatch` 呼叫的行為，所以要測試這個修改後的行為我們必須 mock `dispatch` 呼叫的行為。

#### 範例

```js
import * as types from '../../constants/ActionTypes'
import singleDispatch from '../../middleware/singleDispatch'

const createFakeStore = fakeData => ({
  getState() {
    return fakeData
  }
})

const dispatchWithStoreOf = (storeData, action) => {
  let dispatched = null
  const dispatch = singleDispatch(createFakeStore(storeData))(actionAttempt => dispatched = actionAttempt)
  dispatch(action)
  return dispatched
}

describe('middleware', () => {
  it('should dispatch if store is empty', () => {
    const action = {
      type: types.ADD_TODO
    }

    expect(
      dispatchWithStoreOf({}, action)
    ).toEqual(action)
  })

  it('should not dispatch if store already has type', () => {
    const action = {
      type: types.ADD_TODO
    }

    expect(
      dispatchWithStoreOf({
        [types.ADD_TODO]: 'dispatched'
      }, action)
    ).toNotExist()
  })
})
```

### 術語表

- [Enzyme](http://airbnb.io/enzyme/)：Enzyme 是一個給 React 用的 JavaScript 的 Test utility，它讓 assert、操作與 traverse 你的 React Component 的 output 變得更簡單。

- [React Test Utils](http://facebook.github.io/react/docs/test-utils.html)：React 的測試 Utilities。被 Enzyme 所使用。

<<<<<<< HEAD
- [Shallow rendering](http://airbnb.io/enzyme/docs/api/shallow.html)：Shallow rendering 讓你可以實體化一個 component 並有效率地取得它的 `render` 方法的回傳結果，它只會 render 一層的深度而不會遞迴地把 component render 成 DOM。Shallow rendering 在單元測試非常有用，在那邊你只測試一個特定的 component，而重要的不是它的 children。這也意味著改變一個 child component 不會影響 parent component 的測試。測試一個 component 和它所有的 children 可以藉由 [Enzyme 的 `mount()` 方法](http://airbnb.io/enzyme/docs/api/mount.html)來實現，也就是完整的 DOM render。
=======
- [Shallow rendering](http://airbnb.io/enzyme/docs/api/shallow.html): Shallow rendering lets you instantiate a component and effectively get the result of its `render` method just a single level deep instead of rendering components recursively to a DOM. Shallow rendering is useful for unit tests, where you test a particular component only, and importantly not its children. This also means that changing a child component won't affect the tests for the parent component. Testing a component and all its children can be accomplished with [Enzyme's `mount()` method](http://airbnb.io/enzyme/docs/api/mount.html), aka full DOM rendering.
>>>>>>> 750a0ca7
<|MERGE_RESOLUTION|>--- conflicted
+++ resolved
@@ -4,23 +4,14 @@
 
 ### 設置
 
-<<<<<<< HEAD
-我們推薦用 [Mocha](http://mochajs.org/) 作為測試引擎。
+我們推薦用 [Jest](http://facebook.github.io/jest/) 作為測試引擎。
 注意，因為它運行在 Node 環境中，所以你不會存取到 DOM。
-=======
-We recommend [Jest](http://facebook.github.io/jest/) as the testing engine.
-Note that it runs in a Node environment, so you won't have access to the DOM.
->>>>>>> 750a0ca7
 
 ```
 npm install --save-dev jest
 ```
 
-<<<<<<< HEAD
-要結合 [Babel](http://babeljs.io) 一起使用的話，你必須先安裝 `babel-register`：
-=======
-To use it together with [Babel](http://babeljs.io), you will need to install `babel-jest`:
->>>>>>> 750a0ca7
+要結合 [Babel](http://babeljs.io) 一起使用的話，你必須先安裝 `babel-jest`：
 
 ```js
 npm install --save-dev babel-jest
@@ -84,11 +75,7 @@
 
 ### Async Action Creator
 
-<<<<<<< HEAD
 針對使用 [Redux Thunk](https://github.com/gaearon/redux-thunk) 或其他的 middleware 的 async action creator，為了測試，完全的 mock Redux store 是最好的。你可以使用 [redux-mock-store](https://github.com/arnaudbenard/redux-mock-store) 來把 middleware 應用在一個 mock store 上。你也可以使用 [nock](https://github.com/pgte/nock) 來 mock HTTP 請求。
-=======
-For async action creators using [Redux Thunk](https://github.com/gaearon/redux-thunk) or other middleware, it's best to completely mock the Redux store for tests. You can apply the middleware to a mock store using [redux-mock-store](https://github.com/arnaudbenard/redux-mock-store). You can also use [nock](https://github.com/pgte/nock) to mock the HTTP requests.
->>>>>>> 750a0ca7
 
 #### 範例
 
@@ -165,11 +152,7 @@
 
 ### Reducer
 
-<<<<<<< HEAD
 reducer 應該把 action 應用到先前的 state，然後回傳新的 state，而這就是下面所測試的行為。
-=======
-A reducer should return the new state after applying the action to the previous state, and that's the behavior tested below.
->>>>>>> 750a0ca7
 
 #### 範例
 
@@ -378,11 +361,7 @@
 import App from './App'
 ```
 
-<<<<<<< HEAD
 但是當你 import 它時，你實際上拿到的是 `connect()` 回傳的包裝過後的 component，而不是 `App` component 本身。如果你想要測試它與 Redux 的互動，這是個好消息：你可以把它跟特別為這個單元測試建立的 store 包在一個 [`<Provider>`](https://github.com/reactjs/react-redux#provider-store) 中。但是有時你只是想要測試 component 的 render，而不想測試 Redux store。
-=======
-However, when you import it, you're actually holding the wrapper component returned by `connect()`, and not the `App` component itself. If you want to test its interaction with Redux, this is good news: you can wrap it in a [`<Provider>`](https://github.com/reactjs/react-redux#provider-store) with a store created specifically for this unit test. But sometimes you want to test just the rendering of the component, without a Redux store.
->>>>>>> 750a0ca7
 
 為了能夠不處理 decorator 即可測試 App component 本身，我們也建議你 export 沒有被 decorate 的 component：
 
@@ -396,11 +375,7 @@
 export default connect(mapStateToProps)(App)
 ```
 
-<<<<<<< HEAD
 因為 default export 仍然是個被 decorate 的 component，上面出現的 import 語句會像之前一樣運作，所以你不需要變動應用程式中的程式碼。不過，你現在可以在你的測試檔像這樣 import 沒有被 decorate 的 `App` component：
-=======
-Since the default export is still the decorated component, the import statement pictured above will work as before so you won't have to change your application code. However, you can now import the undecorated `App` components in your test file like this:
->>>>>>> 750a0ca7
 
 ```js
 // 注意大括號：抓取 named export 而不是 default export
@@ -479,8 +454,4 @@
 
 - [React Test Utils](http://facebook.github.io/react/docs/test-utils.html)：React 的測試 Utilities。被 Enzyme 所使用。
 
-<<<<<<< HEAD
-- [Shallow rendering](http://airbnb.io/enzyme/docs/api/shallow.html)：Shallow rendering 讓你可以實體化一個 component 並有效率地取得它的 `render` 方法的回傳結果，它只會 render 一層的深度而不會遞迴地把 component render 成 DOM。Shallow rendering 在單元測試非常有用，在那邊你只測試一個特定的 component，而重要的不是它的 children。這也意味著改變一個 child component 不會影響 parent component 的測試。測試一個 component 和它所有的 children 可以藉由 [Enzyme 的 `mount()` 方法](http://airbnb.io/enzyme/docs/api/mount.html)來實現，也就是完整的 DOM render。
-=======
-- [Shallow rendering](http://airbnb.io/enzyme/docs/api/shallow.html): Shallow rendering lets you instantiate a component and effectively get the result of its `render` method just a single level deep instead of rendering components recursively to a DOM. Shallow rendering is useful for unit tests, where you test a particular component only, and importantly not its children. This also means that changing a child component won't affect the tests for the parent component. Testing a component and all its children can be accomplished with [Enzyme's `mount()` method](http://airbnb.io/enzyme/docs/api/mount.html), aka full DOM rendering.
->>>>>>> 750a0ca7
+- [Shallow rendering](http://airbnb.io/enzyme/docs/api/shallow.html)：Shallow rendering 讓你可以實體化一個 component 並有效率地取得它的 `render` 方法的回傳結果，它只會 render 一層的深度而不會遞迴地把 component render 成 DOM。Shallow rendering 在單元測試非常有用，在那邊你只測試一個特定的 component，而重要的不是它的 children。這也意味著改變一個 child component 不會影響 parent component 的測試。測試一個 component 和它所有的 children 可以藉由 [Enzyme 的 `mount()` 方法](http://airbnb.io/enzyme/docs/api/mount.html)來實現，也就是完整的 DOM render。