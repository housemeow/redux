# 撰寫測試

大部份你撰寫的 Redux 程式碼都是 functions，而且它們之中有很多是 pure 的，它們不需要 mocking 就能簡單測試。

### 設置

我們推薦用 [Mocha](http://mochajs.org/) 作為測試引擎。
注意，因為它運行在 Node 環境中，所以你不會存取到 DOM。

```
npm install --save-dev mocha
```

要結合 [Babel](http://babeljs.io) 一起使用的話，必須把這個加到你的 `package.json` 的 `scripts`：

```js
{
  ...
  "scripts": {
    ...
    "test": "mocha --compilers js:babel-core/register --recursive",
    "test:watch": "npm test -- --watch",
  },
  ...
}
```

然後執行 `npm test` 來跑一次測試，或是 `npm run test:watch` 來在每一次檔案變更時測試。

### Action Creators

在 Redux 中，action creators 是回傳一般物件的 functions。在測試 action creators 的時候，我們想要測試是否呼叫了正確的 action creator，還有是否回傳了正確的 action。

#### 範例

```js
export function addTodo(text) {
  return {
    type: 'ADD_TODO',
    text
  }
}
```
可以像這樣測試：

```js
import expect from 'expect'
import * as actions from '../../actions/TodoActions'
import * as types from '../../constants/ActionTypes'

describe('actions', () => {
  it('should create an action to add a todo', () => {
    const text = 'Finish docs'
    const expectedAction = {
      type: types.ADD_TODO,
      text
    }
    expect(actions.addTodo(text)).toEqual(expectedAction)
  })
})
```

### Async Action Creators

<<<<<<< HEAD
針對使用 [Redux Thunk](https://github.com/gaearon/redux-thunk) 或其他的 middleware 的 async action creators，為了測試，完全的 mock Redux store 是最好的。你仍然可以如下面所示使用 [`applyMiddleware()`](../api/applyMiddleware.md) 以及一個 mock store (你可以在 [redux-mock-store](https://github.com/arnaudbenard/redux-mock-store) 找到下面的程式碼)。你也可以使用 [nock](https://github.com/pgte/nock) 來 mock HTTP 請求。
=======
For async action creators using [Redux Thunk](https://github.com/gaearon/redux-thunk) or other middleware, it’s best to completely mock the Redux store for tests. You can apply the middleware to a mock store using [redux-mock-store](https://github.com/arnaudbenard/redux-mock-store). You can also use [nock](https://github.com/pgte/nock) to mock the HTTP requests.
>>>>>>> 5e373434

#### 範例

```js
function fetchTodosRequest() {
  return {
    type: FETCH_TODOS_REQUEST
  }
}

function fetchTodosSuccess(body) {
  return {
    type: FETCH_TODOS_SUCCESS,
    body
  }
}

function fetchTodosFailure(ex) {
  return {
    type: FETCH_TODOS_FAILURE,
    ex
  }
}

export function fetchTodos() {
  return dispatch => {
    dispatch(fetchTodosRequest())
    return fetch('http://example.com/todos')
      .then(res => res.json())
      .then(json => dispatch(fetchTodosSuccess(json.body)))
      .catch(ex => dispatch(fetchTodosFailure(ex)))
  }
}
```

可以像這樣測試：

```js
import configureMockStore from 'redux-mock-store'
import thunk from 'redux-thunk'
import * as actions from '../../actions/counter'
import * as types from '../../constants/ActionTypes'
import nock from 'nock'

const middlewares = [ thunk ]
<<<<<<< HEAD

/**
 * 用 middleware 建立一個 Redux store 的 mock。
 */
function mockStore(getState, expectedActions, done) {
  if (!Array.isArray(expectedActions)) {
    throw new Error('expectedActions should be an array of expected actions.')
  }
  if (typeof done !== 'undefined' && typeof done !== 'function') {
    throw new Error('done should either be undefined or function.')
  }

  function mockStoreWithoutMiddleware() {
    return {
      getState() {
        return typeof getState === 'function' ?
          getState() :
          getState
      },

      dispatch(action) {
        const expectedAction = expectedActions.shift()

        try {
          expect(action).toEqual(expectedAction)
          if (done && !expectedActions.length) {
            done()
          }
          return action
        } catch (e) {
          done(e)
        }
      }
    }
  }

  const mockStoreWithMiddleware = applyMiddleware(
    ...middlewares
  )(mockStoreWithoutMiddleware)

  return mockStoreWithMiddleware()
}
=======
const mockStore = configureMockStore(middlewares)
>>>>>>> 5e373434

describe('async actions', () => {
  afterEach(() => {
    nock.cleanAll()
  })

  it('creates FETCH_TODOS_SUCCESS when fetching todos has been done', (done) => {
    nock('http://example.com/')
      .get('/todos')
      .reply(200, { body: { todos: ['do something'] }})

    const expectedActions = [
      { type: types.FETCH_TODOS_REQUEST },
      { type: types.FETCH_TODOS_SUCCESS, body: { todos: ['do something']  } }
    ]
    const store = mockStore({ todos: [] }, expectedActions, done)
    store.dispatch(actions.fetchTodos())
  })
})
```

### Reducers

reducer 應該把 action 應用到先前的 state，然後回傳新的 state，而這就是下面所測試的行為。

#### 範例

```js
import { ADD_TODO } from '../constants/ActionTypes'

const initialState = [
  {
    text: 'Use Redux',
    completed: false,
    id: 0
  }
]

export default function todos(state = initialState, action) {
  switch (action.type) {
    case ADD_TODO:
      return [
        {
          id: state.reduce((maxId, todo) => Math.max(todo.id, maxId), -1) + 1,
          completed: false,
          text: action.text
        },
        ...state
      ]

    default:
      return state
  }
}
```
可以像這樣測試：

```js
import expect from 'expect'
import reducer from '../../reducers/todos'
import * as types from '../../constants/ActionTypes'

describe('todos reducer', () => {
  it('should return the initial state', () => {
    expect(
      reducer(undefined, {})
    ).toEqual([
      {
        text: 'Use Redux',
        completed: false,
        id: 0
      }
    ])
  })

  it('should handle ADD_TODO', () => {
    expect(
      reducer([], {
        type: types.ADD_TODO,
        text: 'Run the tests'
      })
    ).toEqual(
      [
        {
          text: 'Run the tests',
          completed: false,
          id: 0
        }
      ]
    )

    expect(
      reducer(
        [
          {
            text: 'Use Redux',
            completed: false,
            id: 0
          }
        ],
        {
          type: types.ADD_TODO,
          text: 'Run the tests'
        }
      )
    ).toEqual(
      [
        {
          text: 'Run the tests',
          completed: false,
          id: 1
        },
        {
          text: 'Use Redux',
          completed: false,
          id: 0
        }
      ]
    )
  })
})
```

### Components

React components 的其中一個優點是它們通常都很小，而且只依賴它們的 props。這使它們容易測試。

首先，我們會先安裝 [React Test Utilities](https://facebook.github.io/react/docs/test-utils.html)：

```
npm install --save-dev react-addons-test-utils
```

為了測試 components，我們寫了一個 `setup()` helper，它會傳遞 stubbed callbacks 作為 props 並使用 [React shallow renderer](https://facebook.github.io/react/docs/test-utils.html#shallow-rendering) 來 renders component。這讓獨立的測試在預期 callbacks 會被呼叫時，可以 assert 是否 callbacks 有被呼叫。

#### 範例

```js
import React, { PropTypes, Component } from 'react'
import TodoTextInput from './TodoTextInput'

class Header extends Component {
  handleSave(text) {
    if (text.length !== 0) {
      this.props.addTodo(text)
    }
  }

  render() {
    return (
      <header className='header'>
          <h1>todos</h1>
          <TodoTextInput newTodo={true}
                         onSave={this.handleSave.bind(this)}
                         placeholder='What needs to be done?' />
      </header>
    )
  }
}

Header.propTypes = {
  addTodo: PropTypes.func.isRequired
}

export default Header
```

可以像這樣測試：

```js
import expect from 'expect'
import React from 'react'
import TestUtils from 'react-addons-test-utils'
import Header from '../../components/Header'
import TodoTextInput from '../../components/TodoTextInput'

function setup() {
  let props = {
    addTodo: expect.createSpy()
  }

  let renderer = TestUtils.createRenderer()
  renderer.render(<Header {...props} />)
  let output = renderer.getRenderOutput()

  return {
    props,
    output,
    renderer
  }
}

describe('components', () => {
  describe('Header', () => {
    it('should render correctly', () => {
      const { output } = setup()

      expect(output.type).toBe('header')
      expect(output.props.className).toBe('header')

      let [ h1, input ] = output.props.children

      expect(h1.type).toBe('h1')
      expect(h1.props.children).toBe('todos')

      expect(input.type).toBe(TodoTextInput)
      expect(input.props.newTodo).toBe(true)
      expect(input.props.placeholder).toBe('What needs to be done?')
    })

    it('should call addTodo if length of text is greater than 0', () => {
      const { output, props } = setup()
      let input = output.props.children[1]
      input.props.onSave('')
      expect(props.addTodo.calls.length).toBe(0)
      input.props.onSave('Use Redux')
      expect(props.addTodo.calls.length).toBe(1)
    })
  })
})
```

#### 修復壞掉的 `setState()`

Shallow rendering 現在[如果呼叫 `setState` 會拋出一個錯誤](https://github.com/facebook/react/issues/4019)。React 貌似預期你有用 `setState` 時，DOM 是可以使用的。為了避開這個問題，我們使用 jsdom 讓 React 在 DOM 不能使用時也不會拋出 exception。以下是[設置它](https://github.com/facebook/react/issues/5046#issuecomment-146222515)的方法：

```
npm install --save-dev jsdom
```

接著在你的測試目錄中建立一個 `setup.js` 檔案：

```js
import { jsdom } from 'jsdom'

global.document = jsdom('<!doctype html><html><body></body></html>')
global.window = document.defaultView
global.navigator = global.window.navigator
```

讓這段程式碼在 React 被 import *之前*執行非常重要。為了確保這件事，調整你的 `mocha` 指令在 `package.json` 的選項中加入 `--require ./test/setup.js`：

```js
{
  ...
  "scripts": {
    ...
    "test": "mocha --compilers js:babel/register --recursive --require ./test/setup.js",
  },
  ...
}
```

### 已連結的 Components

如果你使用一個類似 [React Redux](https://github.com/rackt/react-redux) 的 library，你可能正在使用像是 [`connect()`](https://github.com/rackt/react-redux#connectmapstatetoprops-mapdispatchtoprops-mergeprops) 之類的 [higher-order components](https://medium.com/@dan_abramov/mixins-are-dead-long-live-higher-order-components-94a0d2f9e750)。它讓你把 Redux state 注入一個正規的 React component 裡。

試想下面的 `App` component：

```js
import { connect } from 'react-redux'

class App extends Component { /* ... */ }

export default connect(mapStateToProps)(App)
```

在單元測試中，你通常會像這樣 import `App` component：

```js
import App from './App'
```

但是當你 import 它時，你實際上拿到的是 `connect()` 回傳的包裝過後的 component，而不是 `App` component 本身。如果你想要測試它與 Redux 的互動，這是個好消息：你可以把它跟特別為這個單元測試建立的 store 包在一個 [`<Provider>`](https://github.com/rackt/react-redux#provider-store) 中。但是有時你只是想要測試 component 的 rendering，而不想測試 Redux store。

為了能夠不處理 decorator 即可測試 App component 本身，我們也建議你 export 沒有被 decorated 的 component：

```js
import { connect } from 'react-redux'

// 使用 named export 處理未連結的 component (測試用)
export class App extends Component { /* ... */ }

// 使用 default export 來處理已連結的 component (應用程式用)
export default connect(mapDispatchToProps)(App)
```

因為 default export 仍然是個 decorated component，上面出現的 import 語句會像之前一樣運作，所以你不需要變動應用程式中的程式碼。不過，你現在可以在你的測試檔像這樣 import 沒有被 decorate 的 `App` components：

```js
// 注意大括號：抓取 named export 而不是 default export
import { App } from './App'
```

而如果你兩個都需要：

```js
import ConnectedApp, { App } from './App'
```

在應用程式裡面，你仍然可以像一般一樣 import 它：

```js
import App from './App'
```

你應該只會在測試使用 named export。

>##### 關於混合使用 ES6 模組和 CommonJS 的附註

>如果你有在應用程式的原始碼裡面使用 ES6，不過是用 ES5 撰寫你的測試，你必須知道 Babel 處理了 ES6 `import` 和 CommonJS `require` 之間的互相使用，透過它的 [interop](http://babeljs.io/docs/usage/modules/#interop) 功能就可以讓兩種模組格式一起運作，但行為[有一點點不一樣](https://github.com/babel/babel/issues/2047)。如果你在 default export 旁邊添加了第二個 export，。你就不再能直接使用 `require('./App')` 來 import default。而你必須使用 `require('./App').default`。

### Middleware

Middleware functions 包裝了 Redux 中 `dispatch` 呼叫的行為，所以要測試這個修改後的行為我們必須 mock `dispatch` 呼叫的行為。

#### 範例

```js
import expect from 'expect'
import * as types from '../../constants/ActionTypes'
import singleDispatch from '../../middleware/singleDispatch'

const createFakeStore = fakeData => ({
  getState() {
    return fakeData
  }
})

const dispatchWithStoreOf = (storeData, action) => {
  let dispatched = null
  const dispatch = singleDispatch(createFakeStore(storeData))(actionAttempt => dispatched = actionAttempt)
  dispatch(action)
  return dispatched
};

describe('middleware', () => {
  it('should dispatch if store is empty', () => {
    const action = {
      type: types.ADD_TODO
    }

    expect(
      dispatchWithStoreOf({}, action)
    ).toEqual(action)
  })

  it('should not dispatch if store already has type', () => {
    const action = {
      type: types.ADD_TODO
    }

    expect(
      dispatchWithStoreOf({
        [types.ADD_TODO]: 'dispatched'
      }, action)
    ).toNotExist()
  })
})
```

### 術語表

- [React Test Utils](http://facebook.github.io/react/docs/test-utils.html)：React 的測試 Utilities。

- [jsdom](https://github.com/tmpvar/jsdom)：一個 DOM API 的純 JavaScript 實作。jsdom 讓我們可以不使用瀏覽器就能執行測試。

- [Shallow rendering](http://facebook.github.io/react/docs/test-utils.html#shallow-rendering)：Shallow rendering 讓你可以實體化一個 component 並取得它的 `render` method 的回傳結果，它只會 render 一層的深度而不會遞迴地把 components render 成 DOM。shallow rendering 的結果是一個 [ReactElement](https://facebook.github.io/react/docs/glossary.html#react-elements)。這表示可以存取它的 children、props 並測試它是否如預期運作。這也意味你改變 child component 不會影響到 parent component 的測試。<|MERGE_RESOLUTION|>--- conflicted
+++ resolved
@@ -62,11 +62,7 @@
 
 ### Async Action Creators
 
-<<<<<<< HEAD
-針對使用 [Redux Thunk](https://github.com/gaearon/redux-thunk) 或其他的 middleware 的 async action creators，為了測試，完全的 mock Redux store 是最好的。你仍然可以如下面所示使用 [`applyMiddleware()`](../api/applyMiddleware.md) 以及一個 mock store (你可以在 [redux-mock-store](https://github.com/arnaudbenard/redux-mock-store) 找到下面的程式碼)。你也可以使用 [nock](https://github.com/pgte/nock) 來 mock HTTP 請求。
-=======
-For async action creators using [Redux Thunk](https://github.com/gaearon/redux-thunk) or other middleware, it’s best to completely mock the Redux store for tests. You can apply the middleware to a mock store using [redux-mock-store](https://github.com/arnaudbenard/redux-mock-store). You can also use [nock](https://github.com/pgte/nock) to mock the HTTP requests.
->>>>>>> 5e373434
+針對使用 [Redux Thunk](https://github.com/gaearon/redux-thunk) 或其他的 middleware 的 async action creators，為了測試，完全的 mock Redux store 是最好的。你可以使用 [redux-mock-store](https://github.com/arnaudbenard/redux-mock-store) 來把 middleware 應用在一個 mock store 上。你也可以使用 [nock](https://github.com/pgte/nock) 來 mock HTTP 請求。
 
 #### 範例
 
@@ -112,52 +108,7 @@
 import nock from 'nock'
 
 const middlewares = [ thunk ]
-<<<<<<< HEAD
-
-/**
- * 用 middleware 建立一個 Redux store 的 mock。
- */
-function mockStore(getState, expectedActions, done) {
-  if (!Array.isArray(expectedActions)) {
-    throw new Error('expectedActions should be an array of expected actions.')
-  }
-  if (typeof done !== 'undefined' && typeof done !== 'function') {
-    throw new Error('done should either be undefined or function.')
-  }
-
-  function mockStoreWithoutMiddleware() {
-    return {
-      getState() {
-        return typeof getState === 'function' ?
-          getState() :
-          getState
-      },
-
-      dispatch(action) {
-        const expectedAction = expectedActions.shift()
-
-        try {
-          expect(action).toEqual(expectedAction)
-          if (done && !expectedActions.length) {
-            done()
-          }
-          return action
-        } catch (e) {
-          done(e)
-        }
-      }
-    }
-  }
-
-  const mockStoreWithMiddleware = applyMiddleware(
-    ...middlewares
-  )(mockStoreWithoutMiddleware)
-
-  return mockStoreWithMiddleware()
-}
-=======
 const mockStore = configureMockStore(middlewares)
->>>>>>> 5e373434
 
 describe('async actions', () => {
   afterEach(() => {
