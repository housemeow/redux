# 撰寫測試

大部份你撰寫的 Redux 程式碼都是 functions，而且它們之中有很多是 pure 的，它們不需要 mocking 就能簡單測試。

### 設置

我們推薦用 [Mocha](http://mochajs.org/) 作為測試引擎。
注意，因為它運行在 Node 環境中，所以你不會存取到 DOM。

```
npm install --save-dev mocha
```

要結合 [Babel](http://babeljs.io) 一起使用的話，必須把這個加到你的 `package.json` 的 `scripts`：

```js
{
  ...
  "scripts": {
    ...
    "test": "mocha --compilers js:babel-core/register --recursive",
    "test:watch": "npm test -- --watch",
  },
  ...
}
```

然後執行 `npm test` 來跑一次測試，或是 `npm run test:watch` 來在每一次檔案變更時測試。

### Action Creators

在 Redux 中，action creators 是回傳一般物件的 functions。在測試 action creators 的時候，我們想要測試是否呼叫了正確的 action creator，還有是否回傳了正確的 action。

#### 範例

```js
export function addTodo(text) {
  return {
    type: 'ADD_TODO',
    text
  }
}
```
可以像這樣測試：

```js
import expect from 'expect'
import * as actions from '../../actions/TodoActions'
import * as types from '../../constants/ActionTypes'

describe('actions', () => {
  it('should create an action to add a todo', () => {
    const text = 'Finish docs'
    const expectedAction = {
      type: types.ADD_TODO,
      text
    }
    expect(actions.addTodo(text)).toEqual(expectedAction)
  })
})
```

### Async Action Creators

<<<<<<< HEAD
針對使用 [Redux Thunk](https://github.com/gaearon/redux-thunk) 或其他的 middleware 的 async action creators，為了測試，完全的 mock Redux store 是最好的。你仍然可以如下面所示使用 [`applyMiddleware()`](../api/applyMiddleware.md) 以及一個 mock store。你也可以使用 [nock](https://github.com/pgte/nock) 來 mock HTTP 請求。
=======
For async action creators using [Redux Thunk](https://github.com/gaearon/redux-thunk) or other middleware, it’s best to completely mock the Redux store for tests. You can still use [`applyMiddleware()`](../api/applyMiddleware.md) with a mock store, as shown below (you can find the following code in [redux-mock-store](https://github.com/arnaudbenard/redux-mock-store)). You can also use [nock](https://github.com/pgte/nock) to mock the HTTP requests.
>>>>>>> 7ab1acbb

#### 範例

```js
function fetchTodosRequest() {
  return {
    type: FETCH_TODOS_REQUEST
  }
}

function fetchTodosSuccess(body) {
  return {
    type: FETCH_TODOS_SUCCESS,
    body
  }
}

function fetchTodosFailure(ex) {
  return {
    type: FETCH_TODOS_FAILURE,
    ex
  }
}

export function fetchTodos() {
  return dispatch => {
    dispatch(fetchTodosRequest())
    return fetch('http://example.com/todos')
      .then(res => res.json())
      .then(json => dispatch(fetchTodosSuccess(json.body)))
      .catch(ex => dispatch(fetchTodosFailure(ex)))
  }
}
```

可以像這樣測試：

```js
import expect from 'expect'
import { applyMiddleware } from 'redux'
import thunk from 'redux-thunk'
import * as actions from '../../actions/counter'
import * as types from '../../constants/ActionTypes'
import nock from 'nock'

const middlewares = [ thunk ]

/**
 * 用 middleware 建立一個 Redux store 的 mock。
 */
function mockStore(getState, expectedActions, done) {
  if (!Array.isArray(expectedActions)) {
    throw new Error('expectedActions should be an array of expected actions.')
  }
  if (typeof done !== 'undefined' && typeof done !== 'function') {
    throw new Error('done should either be undefined or function.')
  }

  function mockStoreWithoutMiddleware() {
    return {
      getState() {
        return typeof getState === 'function' ?
          getState() :
          getState
      },

      dispatch(action) {
        const expectedAction = expectedActions.shift()

        try {
          expect(action).toEqual(expectedAction)
          if (done && !expectedActions.length) {
            done()
          }
          return action
        } catch (e) {
          done(e)
        }
      }
    }
  }

  const mockStoreWithMiddleware = applyMiddleware(
    ...middlewares
  )(mockStoreWithoutMiddleware)

  return mockStoreWithMiddleware()
}

describe('async actions', () => {
  afterEach(() => {
    nock.cleanAll()
  })

  it('creates FETCH_TODOS_SUCCESS when fetching todos has been done', (done) => {
    nock('http://example.com/')
      .get('/todos')
      .reply(200, { todos: ['do something'] })

    const expectedActions = [
      { type: types.FETCH_TODOS_REQUEST },
      { type: types.FETCH_TODOS_SUCCESS, body: { todos: ['do something']  } }
    ]
    const store = mockStore({ todos: [] }, expectedActions, done)
    store.dispatch(actions.fetchTodos())
  })
})
```

### Reducers

reducer 應該把 action 應用到先前的 state，然後回傳新的 state，而這就是下面所測試的行為。

#### 範例

```js
import { ADD_TODO } from '../constants/ActionTypes'

const initialState = [
  {
    text: 'Use Redux',
    completed: false,
    id: 0
  }
]

export default function todos(state = initialState, action) {
  switch (action.type) {
    case ADD_TODO:
      return [
        {
          id: state.reduce((maxId, todo) => Math.max(todo.id, maxId), -1) + 1,
          completed: false,
          text: action.text
        }, 
        ...state
      ]

    default:
      return state
  }
}
```
可以像這樣測試：

```js
import expect from 'expect'
import reducer from '../../reducers/todos'
import * as types from '../../constants/ActionTypes'

describe('todos reducer', () => {
  it('should return the initial state', () => {
    expect(
      reducer(undefined, {})
    ).toEqual([
      {
        text: 'Use Redux',
        completed: false,
        id: 0
      }
    ])
  })

  it('should handle ADD_TODO', () => {
    expect(
      reducer([], {
        type: types.ADD_TODO,
        text: 'Run the tests'
      })
    ).toEqual(
      [
        {
          text: 'Run the tests',
          completed: false,
          id: 0
        }
      ]
    )

    expect(
      reducer(
        [
          {
            text: 'Use Redux',
            completed: false,
            id: 0
          }
        ], 
        {
          type: types.ADD_TODO,
          text: 'Run the tests'
        }
      )
    ).toEqual(
      [
        {
          text: 'Run the tests',
          completed: false,
          id: 1
        }, 
        {
          text: 'Use Redux',
          completed: false,
          id: 0
        }
      ]
    )
  })
})
```

### Components

React components 的其中一個優點是它們通常都很小，而且只依賴它們的 props。這使它們容易測試。

首先，我們會先安裝 [React Test Utilities](https://facebook.github.io/react/docs/test-utils.html)：

```
npm install --save-dev react-addons-test-utils
```

為了測試 components，我們寫了一個 `setup()` helper，它會傳遞 stubbed callbacks 作為 props 並使用 [React shallow renderer](https://facebook.github.io/react/docs/test-utils.html#shallow-rendering) 來 renders component。這讓獨立的測試在預期 callbacks 會被呼叫時，可以 assert 是否 callbacks 有被呼叫。

#### 範例

```js
import React, { PropTypes, Component } from 'react'
import TodoTextInput from './TodoTextInput'

class Header extends Component {
  handleSave(text) {
    if (text.length !== 0) {
      this.props.addTodo(text)
    }
  }

  render() {
    return (
      <header className='header'>
          <h1>todos</h1>
          <TodoTextInput newTodo={true}
                         onSave={this.handleSave.bind(this)}
                         placeholder='What needs to be done?' />
      </header>
    )
  }
}

Header.propTypes = {
  addTodo: PropTypes.func.isRequired
}

export default Header
```

可以像這樣測試：

```js
import expect from 'expect'
import React from 'react'
import TestUtils from 'react-addons-test-utils'
import Header from '../../components/Header'
import TodoTextInput from '../../components/TodoTextInput'

function setup() {
  let props = {
    addTodo: expect.createSpy()
  }

  let renderer = TestUtils.createRenderer()
  renderer.render(<Header {...props} />)
  let output = renderer.getRenderOutput()

  return {
    props,
    output,
    renderer
  }
}

describe('components', () => {
  describe('Header', () => {
    it('should render correctly', () => {
      const { output } = setup()

      expect(output.type).toBe('header')
      expect(output.props.className).toBe('header')

      let [ h1, input ] = output.props.children

      expect(h1.type).toBe('h1')
      expect(h1.props.children).toBe('todos')

      expect(input.type).toBe(TodoTextInput)
      expect(input.props.newTodo).toBe(true)
      expect(input.props.placeholder).toBe('What needs to be done?')
    })

    it('should call addTodo if length of text is greater than 0', () => {
      const { output, props } = setup()
      let input = output.props.children[1]
      input.props.onSave('')
      expect(props.addTodo.calls.length).toBe(0)
      input.props.onSave('Use Redux')
      expect(props.addTodo.calls.length).toBe(1)
    })
  })
})
```

#### 修復壞掉的 `setState()`

Shallow rendering 現在[如果呼叫 `setState` 會拋出一個錯誤](https://github.com/facebook/react/issues/4019)。React 貌似預期你有用 `setState` 時，DOM 是可以使用的。為了避開這個問題，我們使用 jsdom 讓 React 在 DOM 不能使用時也不會拋出 exception。以下是[設置它](https://github.com/facebook/react/issues/5046#issuecomment-146222515)的方法：

```
npm install --save-dev jsdom
```

接著在你的測試目錄中建立一個 `setup.js` 檔案：

```js
import { jsdom } from 'jsdom'

global.document = jsdom('<!doctype html><html><body></body></html>')
global.window = document.defaultView
global.navigator = global.window.navigator
```

讓這段程式碼在 React 被 import *之前*執行非常重要。為了確保這件事，調整你的 `mocha` 指令在 `package.json` 的選項中加入 `--require ./test/setup.js`：

```js
{
  ...
  "scripts": {
    ...
    "test": "mocha --compilers js:babel/register --recursive --require ./test/setup.js",
  },
  ...
}
```

### 已連結的 Components

如果你使用一個類似 [React Redux](https://github.com/rackt/react-redux) 的 library，你可能正在使用像是 [`connect()`](https://github.com/rackt/react-redux#connectmapstatetoprops-mapdispatchtoprops-mergeprops) 之類的 [higher-order components](https://medium.com/@dan_abramov/mixins-are-dead-long-live-higher-order-components-94a0d2f9e750)。它讓你把 Redux state 注入一個正規的 React component 裡。

試想下面的 `App` component：

```js
import { connect } from 'react-redux'

class App extends Component { /* ... */ }

export default connect(mapStateToProps)(App)
```

在單元測試中，你通常會像這樣 import `App` component：

```js
import App from './App'
```

但是當你 import 它時，你實際上拿到的是 `connect()` 回傳的包裝過後的 component，而不是 `App` component 本身。如果你想要測試它與 Redux 的互動，這是個好消息：你可以把它跟特別為這個單元測試建立的 store 包在一個 [`<Provider>`](https://github.com/rackt/react-redux#provider-store) 中。但是有時你只是想要測試 component 的 rendering，而不想測試 Redux store。

為了能夠不處理 decorator 即可測試 App component 本身，我們也建議你 export 沒有被 decorated 的 component：

```js
import { connect } from 'react-redux'

// 使用 named export 處理未連結的 component (測試用)
export class App extends Component { /* ... */ }

<<<<<<< HEAD
// 使用 default export 處理已連結的 component (應用程式用)
export default connect(mapDispatchToProps)(App);
=======
// Use default export for the connected component (for app)
export default connect(mapDispatchToProps)(App)
>>>>>>> 7ab1acbb
```

因為 default export 仍然是個 decorated component，上面出現的 import 語句會像之前一樣運作，所以你不需要變動應用程式中的程式碼。不過，你現在可以在你的測試檔像這樣 import 沒有被 decorate 的 `App` components：

```js
<<<<<<< HEAD
// 注意大括號：抓取 named export 來取代 default export
import { App } from './App';
=======
// Note the curly braces: grab the named export instead of default export
import { App } from './App'
>>>>>>> 7ab1acbb
```

而如果你兩個都需要：

```js
import ConnectedApp, { App } from './App'
```

在應用程式裡面，你仍然可以像一般一樣 import 它：

```js
import App from './App'
```

你應該只會在測試使用 named export。

>##### 關於混合使用 ES6 模組和 CommonJS 的附註

>如果你有在應用程式的原始碼裡面使用 ES6，不過是用 ES5 撰寫你的測試，你必須知道 Babel 處理了 ES6 `import` 和 CommonJS `require` 之間的互相使用，透過它的 [interop](http://babeljs.io/docs/usage/modules/#interop) 功能就可以讓兩種模組格式一起運作，但行為[有一點點不一樣](https://github.com/babel/babel/issues/2047)。如果你在 default export 旁邊添加了第二個 export，。你就不再能直接使用 `require('./App')` 來 import default。而你必須使用 `require('./App').default`。

### Middleware

Middleware functions 包裝了 Redux 中 `dispatch` 呼叫的行為，所以要測試這個修改後的行為我們必須 mock `dispatch` 呼叫的行為。

#### 範例

```js
import expect from 'expect'
import * as types from '../../constants/ActionTypes'
import singleDispatch from '../../middleware/singleDispatch'

const createFakeStore = fakeData => ({
  getState() {
    return fakeData
  }
})

const dispatchWithStoreOf = (storeData, action) => {
  let dispatched = null
  const dispatch = singleDispatch(createFakeStore(storeData))(actionAttempt => dispatched = actionAttempt)
  dispatch(action)
  return dispatched
};

describe('middleware', () => {
  it('should dispatch if store is empty', () => {
    const action = {
      type: types.ADD_TODO
    }

    expect(
      dispatchWithStoreOf({}, action)
    ).toEqual(action)
  })

  it('should not dispatch if store already has type', () => {
    const action = {
      type: types.ADD_TODO
    }

    expect(
      dispatchWithStoreOf({
        [types.ADD_TODO]: 'dispatched'
      }, action)
    ).toNotExist()
  })
})
```

### 術語表

- [React Test Utils](http://facebook.github.io/react/docs/test-utils.html)：React 的測試 Utilities。

- [jsdom](https://github.com/tmpvar/jsdom)：一個 DOM API 的純 JavaScript 實作。jsdom 讓我們可以不使用瀏覽器就能執行測試。

- [Shallow rendering](http://facebook.github.io/react/docs/test-utils.html#shallow-rendering)：Shallow rendering 讓你可以實體化一個 component 並取得它的 `render` method 的回傳結果，它只會 render 一層的深度而不會遞迴地把 components render 成 DOM。shallow rendering 的結果是一個 [ReactElement](https://facebook.github.io/react/docs/glossary.html#react-elements)。這表示可以存取它的 children、props 並測試它是否如預期運作。這也意味你改變 child component 不會影響到 parent component 的測試。<|MERGE_RESOLUTION|>--- conflicted
+++ resolved
@@ -62,11 +62,7 @@
 
 ### Async Action Creators
 
-<<<<<<< HEAD
-針對使用 [Redux Thunk](https://github.com/gaearon/redux-thunk) 或其他的 middleware 的 async action creators，為了測試，完全的 mock Redux store 是最好的。你仍然可以如下面所示使用 [`applyMiddleware()`](../api/applyMiddleware.md) 以及一個 mock store。你也可以使用 [nock](https://github.com/pgte/nock) 來 mock HTTP 請求。
-=======
-For async action creators using [Redux Thunk](https://github.com/gaearon/redux-thunk) or other middleware, it’s best to completely mock the Redux store for tests. You can still use [`applyMiddleware()`](../api/applyMiddleware.md) with a mock store, as shown below (you can find the following code in [redux-mock-store](https://github.com/arnaudbenard/redux-mock-store)). You can also use [nock](https://github.com/pgte/nock) to mock the HTTP requests.
->>>>>>> 7ab1acbb
+針對使用 [Redux Thunk](https://github.com/gaearon/redux-thunk) 或其他的 middleware 的 async action creators，為了測試，完全的 mock Redux store 是最好的。你仍然可以如下面所示使用 [`applyMiddleware()`](../api/applyMiddleware.md) 以及一個 mock store (你可以在 [redux-mock-store](https://github.com/arnaudbenard/redux-mock-store) 找到下面的程式碼)。你也可以使用 [nock](https://github.com/pgte/nock) 來 mock HTTP 請求。
 
 #### 範例
 
@@ -201,7 +197,7 @@
           id: state.reduce((maxId, todo) => Math.max(todo.id, maxId), -1) + 1,
           completed: false,
           text: action.text
-        }, 
+        },
         ...state
       ]
 
@@ -254,7 +250,7 @@
             completed: false,
             id: 0
           }
-        ], 
+        ],
         {
           type: types.ADD_TODO,
           text: 'Run the tests'
@@ -266,7 +262,7 @@
           text: 'Run the tests',
           completed: false,
           id: 1
-        }, 
+        },
         {
           text: 'Use Redux',
           completed: false,
@@ -438,25 +434,15 @@
 // 使用 named export 處理未連結的 component (測試用)
 export class App extends Component { /* ... */ }
 
-<<<<<<< HEAD
-// 使用 default export 處理已連結的 component (應用程式用)
-export default connect(mapDispatchToProps)(App);
-=======
-// Use default export for the connected component (for app)
+// 使用 default export 來處理已連結的 component (應用程式用)
 export default connect(mapDispatchToProps)(App)
->>>>>>> 7ab1acbb
 ```
 
 因為 default export 仍然是個 decorated component，上面出現的 import 語句會像之前一樣運作，所以你不需要變動應用程式中的程式碼。不過，你現在可以在你的測試檔像這樣 import 沒有被 decorate 的 `App` components：
 
 ```js
-<<<<<<< HEAD
-// 注意大括號：抓取 named export 來取代 default export
-import { App } from './App';
-=======
-// Note the curly braces: grab the named export instead of default export
+// 注意大括號：抓取 named export 而不是 default export
 import { App } from './App'
->>>>>>> 7ab1acbb
 ```
 
 而如果你兩個都需要：
