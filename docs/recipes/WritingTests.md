--- conflicted
+++ resolved
@@ -133,19 +133,10 @@
     ]
     const store = mockStore({ todos: [] })
 
-<<<<<<< HEAD
-    store.dispatch(actions.fetchTodos())
+    return store.dispatch(actions.fetchTodos())
       .then(() => { // 回傳非同步的 actions
         expect(store.getActions()).toEqual(expectedActions)
       })
-      .then(done) // test 通過
-      .catch(done) // test 失敗
-=======
-    return store.dispatch(actions.fetchTodos())
-      .then(() => { // return of async actions
-        expect(store.getActions()).toEqual(expectedActions)
-      })
->>>>>>> 55f19b68
   })
 })
 ```
