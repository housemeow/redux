--- conflicted
+++ resolved
@@ -1,20 +1,11 @@
 # 撰寫測試
 
-<<<<<<< HEAD
 大部份你撰寫的 Redux 程式碼都是 functions，而且它們之中有很多是 pure 的，它們不需要 mocking 就能簡單測試。
-=======
-Because most of the Redux code you write are functions, and many of them are pure, they are easy to test without mocking.
->>>>>>> 5e9cdf80
 
 ### 設置
 
-<<<<<<< HEAD
 我們推薦用 [Mocha](http://mochajs.org/) 作為測試引擎。
 注意，因為它運行在 Node 環境中，所以你不會存取到 DOM。
-=======
-We recommend [Mocha](http://mochajs.org/) as the testing engine.
-Note that it runs in a Node environment, so you won’t have access to the DOM.
->>>>>>> 5e9cdf80
 
 ```
 npm install --save-dev mocha
@@ -73,7 +64,7 @@
 
 針對使用 [Redux Thunk](https://github.com/gaearon/redux-thunk) 或其他的 middleware 的 async action creators，為了測試，完全的 mock Redux store 是最好的。你仍然可以如下面所示使用 [`applyMiddleware()`](../api/applyMiddleware.md) 以及一個 mock store。你也可以使用 [nock](https://github.com/pgte/nock) 來 mock HTTP 請求。
 
-#### Example
+#### 範例
 
 ```js
 function fetchTodosRequest() {
@@ -266,17 +257,13 @@
 
 React components 的其中一個優點是它們通常都很小，而且只依賴它們的 props。這使它們容易測試。
 
-<<<<<<< HEAD
+首先，我們會先安裝 [React Test Utilities](https://facebook.github.io/react/docs/test-utils.html)：
+
+```
+npm install --save-dev react-addons-test-utils
+```
+
 為了測試 components，我們寫了一個 `setup()` helper，它會傳遞 stubbed callbacks 作為 props 並使用 [React shallow renderer](https://facebook.github.io/react/docs/test-utils.html#shallow-rendering) 來 renders component。這讓獨立的測試在預期 callbacks 會被呼叫時，可以 assert 是否 callbacks 有被呼叫。
-=======
-First, we will install [React Test Utilities](https://facebook.github.io/react/docs/test-utils.html):
-
-```
-npm install --save-dev react-addons-test-utils
-```
-
-To test the components we make a `setup()` helper that passes the stubbed callbacks as props and renders the component with [React shallow renderer](https://facebook.github.io/react/docs/test-utils.html#shallow-rendering). This lets individual tests assert on whether the callbacks were called when expected.
->>>>>>> 5e9cdf80
 
 #### 範例
 
@@ -367,21 +354,13 @@
 
 #### 修復壞掉的 `setState()`
 
-<<<<<<< HEAD
-Shallow rendering 現在[如果呼叫 `setState` 會拋出一個錯誤](https://github.com/facebook/react/issues/4019)。React 貌似預期你有用 `setState` 時，DOM 是可以使用的。為了避開這個問題，我們使用 jsdom 讓 React 在 DOM 不能使用時也不會拋出 exception。以下是設置它的方法：
-=======
-Shallow rendering currently [throws an error if `setState` is called](https://github.com/facebook/react/issues/4019). React seems to expect that, if you use `setState`, the DOM is available. To work around the issue, we use jsdom so React doesn’t throw the exception when the DOM isn’t available. Here’s how to [set it up](https://github.com/facebook/react/issues/5046#issuecomment-146222515):
->>>>>>> 5e9cdf80
+Shallow rendering 現在[如果呼叫 `setState` 會拋出一個錯誤](https://github.com/facebook/react/issues/4019)。React 貌似預期你有用 `setState` 時，DOM 是可以使用的。為了避開這個問題，我們使用 jsdom 讓 React 在 DOM 不能使用時也不會拋出 exception。以下是[設置它](https://github.com/facebook/react/issues/5046#issuecomment-146222515)的方法：
 
 ```
 npm install --save-dev jsdom
 ```
 
-<<<<<<< HEAD
-接著添加一個像這樣子的 `jsdomReact()` helper function：
-=======
-Then create a `setup.js` file in your test directory:
->>>>>>> 5e9cdf80
+接著在你的測試目錄中建立一個 `setup.js` 檔案：
 
 ```js
 import { jsdom } from 'jsdom';
@@ -391,10 +370,7 @@
 global.navigator = global.window.navigator;
 ```
 
-<<<<<<< HEAD
-在執行任何 component 測試之前呼叫它。記住這是一個不乾淨的解決方法，一旦 [facebook/react#4019](https://github.com/facebook/react/issues/4019) 被修好了就可以移除它。
-=======
-It’s important that this code is evaluated *before* React is imported. To ensure this, modify your `mocha` command to include `--require ./test/setup.js` in the options in your `package.json`:
+讓這段程式碼在 React 被 import *之前*執行非常重要。為了確保這件事，調整你的 `mocha` 指令在 `package.json` 的選項中加入 `--require ./test/setup.js`：
 
 ```js
 {
@@ -406,7 +382,6 @@
   ...
 }
 ```
->>>>>>> 5e9cdf80
 
 ### 已連結的 Components
 
@@ -428,11 +403,7 @@
 import App from './App';
 ```
 
-<<<<<<< HEAD
-但是當你 import 它，你實際上拿到的是 `connect()` 回傳的包裝過後的 component，而不是 `App` component 本身。如果你想要測試它與 Redux 的互動，這是個好消息：你可以把它跟特別為這個單元測試建立的 store 包在一個 [`<Provider>`](https://github.com/rackt/react-redux#provider-store) 中。但是有時你只是想要測試 component 的 rendering，而不想測試 Redux store。
-=======
-However, when you import it, you’re actually holding the wrapper component returned by `connect()`, and not the `App` component itself. If you want to test its interaction with Redux, this is good news: you can wrap it in a [`<Provider>`](https://github.com/rackt/react-redux#provider-store) with a store created specifically for this unit test. But sometimes you want to test just the rendering of the component, without a Redux store.
->>>>>>> 5e9cdf80
+但是當你 import 它時，你實際上拿到的是 `connect()` 回傳的包裝過後的 component，而不是 `App` component 本身。如果你想要測試它與 Redux 的互動，這是個好消息：你可以把它跟特別為這個單元測試建立的 store 包在一個 [`<Provider>`](https://github.com/rackt/react-redux#provider-store) 中。但是有時你只是想要測試 component 的 rendering，而不想測試 Redux store。
 
 為了能夠不處理 decorator 即可測試 App component 本身，我們也建議你 export 沒有被 decorated 的 component：
 
@@ -522,11 +493,7 @@
 
 ### 術語表
 
-<<<<<<< HEAD
-- [React Test Utils](http://facebook.github.io/react/docs/test-utils.html)：React 附帶的測試 utilities。
-=======
-- [React Test Utils](http://facebook.github.io/react/docs/test-utils.html): Test Utilities for React.
->>>>>>> 5e9cdf80
+- [React Test Utils](http://facebook.github.io/react/docs/test-utils.html)：React 的測試 Utilities。
 
 - [jsdom](https://github.com/tmpvar/jsdom)：一個 DOM API 的純 JavaScript 實作。jsdom 讓我們可以不使用瀏覽器就能執行測試。
 
