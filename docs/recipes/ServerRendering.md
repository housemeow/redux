# 伺服器 Render

伺服器端 render 最常見的使用案例是處理當使用者 (或是搜尋引擎爬蟲) 第一次送請求給我們的應用程式時的_首次 render_。當伺服器收到該請求時，它會把需要的 component(s) render 到一個 HTML 字串中，並接著把它作為回應送到客戶端。從這一個時間點開始，客戶端接管了 render 的責任。

我們將會在下面的範例使用 React，不過同樣的技術可以被使用在其他可以在伺服器 render 的 view 框架上。

### 在伺服器上的 Redux

當我們使用 Redux 來做伺服器端 render，我們必須把應用程式的 state 也在回應中一併送出去，這樣客戶端就可以使用它當作初始的 state。這很重要，因為 如果我們在產生 HTML 之前預載入了任何的資料，我們希望客戶端也能取用這份資料。否則，在客戶端產生的 markup 將不會符合伺服器的 markup，而且客戶端會必須重新再載入資料一次。

要把資料傳遞到客戶端，我們需要：

* 對每個請求建立一個全新的 Redux store 實體；
* 選擇性的 dispatch 一些 action；
* 把 state 從 store 拉出來；
* 並接著把 state 一起傳到客戶端。

在客戶端，將會建立一個新的 Redux store 並用伺服器提供的 state 來初始化。
Redux 在伺服器端的任務就**_只有_**提供**初始的 state** 給我們的應用程式。

## 設置

<<<<<<< HEAD
在接下來的 recipe 中，我們將會看一下要如何設置伺服器端 render。我們將會使用非常簡單的 [Counter app](https://github.com/rackt/redux/tree/master/examples/counter) 來教學並展示基於請求伺服器可以如何提早 render state。
=======
In the following recipe, we are going to look at how to set up server-side rendering. We’ll use the simplistic [Counter app](https://github.com/reactjs/redux/tree/master/examples/counter) as a guide and show how the server can render state ahead of time based on the request.
>>>>>>> 6870b826

### 安裝套件

在這個範例，我們將會使用 [Express](http://expressjs.com/) 作為一個簡單的 web 伺服器。我們也需要安裝 Redux 的 React 綁定，因為它們預設不包含在 Redux 裡面。

```
npm install --save express react-redux
```

## 伺服器端

下面是我們伺服器端會看起來像怎樣的概述。我們將會藉由 [app.use](http://expressjs.com/api.html#app.use) 設置一個 [Express middleware](http://expressjs.com/guide/using-middleware.html) 來處理所有進到我們伺服器的請求。如果你不熟悉 Express 或是 middleware，只要知道我們的 handleRender function 將會在每次伺服器收到請求時被呼叫就可以了。

##### `server.js`

```js
import path from 'path'
import Express from 'express'
import React from 'react'
import { createStore } from 'redux'
import { Provider } from 'react-redux'
import counterApp from './reducers'
import App from './containers/App'

const app = Express()
const port = 3000

// 這會在每次伺服器端收到請求時被呼叫
app.use(handleRender)

// 我們將會在下面的章節把這些填補起來
function handleRender(req, res) { /* ... */ }
function renderFullPage(html, initialState) { /* ... */ }

app.listen(port)
```

### 處理請求

在每個請求過來時，我們需要做的第一件事是建立一個新的 Redux store 實體。這個 store 實體的唯一目的是提供應用程式的初始 state。

在 render 的時候，我們會把 root component `<App />` 包進一個 `<Provider>` 來讓 store 可以讓在 component tree 中的所有 components 取用，正如我們在[搭配 React 運用的章節](../basics/UsageWithReact.md)所看到的。

伺服器端 render 的關鍵步驟是在我們把 component 送到客戶端_**之前**_必須把它 render 成初始的 HTML。我們使用 [ReactDOMServer.renderToString()](https://facebook.github.io/react/docs/top-level-api.html#reactdomserver.rendertostring) 來做到這一點。

接著藉由 [`store.getState()`](../api/Store.md#getState) 從我們的 Redux store 取得初始的 state。我們將會看到要如何把這個一起傳進我們的 `renderFullPage` function。

```js
import { renderToString } from 'react-dom/server'

function handleRender(req, res) {
  // 建立一個新的 Redux store 實體
  const store = createStore(counterApp)

  // 把 component Render 成字串
  const html = renderToString(
    <Provider store={store}>
      <App />
    </Provider>
  )

  // 從我們的 Redux store 取得初始的 state
  const initialState = store.getState()

  // 把 render 完的頁面送回客戶端
  res.send(renderFullPage(html, initialState))
}
```

### 注入初始的 Component HTML 和 State

在伺服器端的最後一個步驟是把我們初始的 component HTML 和初始的 state 注入到一個要被 render 到客戶端的模板。為了把 state 傳遞下去，我們添加了一個會把 `initialState` 放進 `window.__INITIAL_STATE__` 的 `<script>` 標籤。

之後在客戶端將會可以藉由存取 `window.__INITIAL_STATE__` 來取用 `initialState`。

我們也可以藉由一個 script 標籤來引入我們給客戶端應用程式用的 bundle 檔案。這就是你的 bundle 工具針對你的客戶端進入點提供的輸出。它可以是一個靜態檔案或是去 hot reload 開發伺服器的 URL。

```js
function renderFullPage(html, initialState) {
  return `
    <!doctype html>
    <html>
      <head>
        <title>Redux Universal Example</title>
      </head>
      <body>
        <div id="root">${html}</div>
        <script>
          window.__INITIAL_STATE__ = ${JSON.stringify(initialState)}
        </script>
        <script src="/static/bundle.js"></script>
      </body>
    </html>
    `
}
```

>##### 關於 String Interpolation 語法的附註

>在上面的範例中，我們使用了 ES6 [template strings](https://developer.mozilla.org/en-US/docs/Web/JavaScript/Reference/template_strings) 語法。它讓我們撰寫多行的字串並插入他們的值，但它需要 ES6 的支援。如果你想要使用 ES6 撰寫你的 Node 程式碼，請查看 [Babel require hook](https://babeljs.io/docs/usage/require/) 的文件。或是你仍然可以撰寫 ES5 的程式碼。

## 客戶端

客戶端要做的非常簡單。我們只需要從 `window.__INITIAL_STATE__` 取得初始的 state，並把它傳遞到我們的 [`createStore()`](../api/createStore.md) function 作為初始的 state。

讓我們來看看我們新的客戶端檔案：

#### `client.js`

```js
import React from 'react'
import { render } from 'react-dom'
import { createStore } from 'redux'
import { Provider } from 'react-redux'
import App from './containers/App'
import counterApp from './reducers'

// 從一個被注入進去伺服器產生的 HTML 的全域變數取得 state
const initialState = window.__INITIAL_STATE__

// 用初始的 state 來建立 Redux store
const store = createStore(counterApp, initialState)

render(
  <Provider store={store}>
    <App />
  </Provider>,
  document.getElementById('root')
)
```

你可以設置你選擇的建置工具 (Webpack、Browserify、等等) 來編譯一個 bundle 的檔案到 `dist/bundle.js`。

在頁面載入時，bundle 的檔案將會被啟動並且 [`ReactDOM.render()`](https://facebook.github.io/react/docs/top-level-api.html#reactdom.render) 將會抓到從伺服器 render 的 HTML 上的 `data-react-id` 屬性。這將會把我們新啟動的 React 實體連接到在伺服器上使用的 virtual DOM。因為我們有給 Redux store 一樣的初始 state 而且使用一樣的程式碼在我們所有的 view components 上，所以結果會是一樣的 DOM。

就是這樣！這就是我們要實作伺服器端 render 所需要做的事。

但這結果非常的普通。他實際上是從動態的程式碼 render 一個靜態的 view。我們接下來需要做的是動態地建置一個初始的 state 來讓被 render 的 view 可以是動態的。

## 準備初始的 State

因為客戶端執行的是持續進行的程式碼，它可以從一個空的初始 state 開始並隨著時間推移依照需求獲得任何需要的 state。在伺服器端，render 是同步的而且 只有一次機會來 render 我們的 view。我們需要能夠在請求期間編譯初始的 state，它必須對輸入做出反應並獲得外部的 state (像是從 API 或是資料庫來的)。

### 處理請求參數

伺服器端程式碼唯一的輸入是當瀏覽器在你的應用程式中載入頁面時產生的請求。你可以選擇在啟動時選擇如何設定伺服器 (例如你是運行在一個開發或產品環境)，不過這個設定是靜態的。

<<<<<<< HEAD
請求包含了與被請求的 URL 有關的資訊，包括任何的 query 參數，它在使用一些像是 [React Router](https://github.com/rackt/react-router) 之類的東西時很有用。它也可以包涵有像是 cookies 或是授權等輸入的 headers，或是 POST body 資料。讓我們來看看我們可以如何基於 query 參數來設定初始的 counter state。
=======
The request contains information about the URL requested, including any query parameters, which will be useful when using something like [React Router](https://github.com/reactjs/react-router). It can also contain headers with inputs like cookies or authorization, or POST body data. Let’s see how we can set the initial counter state based on a query parameter.
>>>>>>> 6870b826

#### `server.js`

```js
import qs from 'qs' // 在檔案的最上面加上這個
import { renderToString } from 'react-dom/server'

function handleRender(req, res) {
  // 如果有提供的話，從請求讀取 counter
  const params = qs.parse(req.query)
  const counter = parseInt(params.counter, 10) || 0

  // 蒐集一個 initial state
  let initialState = { counter }

  // 建立一個新的 Redux store 實體
  const store = createStore(counterApp, initialState)

  // 把 component Render 成字串
  const html = renderToString(
    <Provider store={store}>
      <App />
    </Provider>
  )

  // 從我們的 Redux store 取得初始的 state
  const finalState = store.getState()

  // 把 render 完的頁面送回客戶端
  res.send(renderFullPage(html, finalState))
}
```

這份程式碼會從被傳遞進去伺服器 middleware 裡的 Express `Request` 物件進行讀取。該參數被解析成一個數字並接著設定進去初始的 state。如果你在瀏覽器訪問 [http://localhost:3000/?counter=100](http://localhost:3000/?counter=100)，你將會看到 counter 從 100 開始。在被 render 的 HTML 裡面，你會看到 counter 輸出為 100 而且 `__INITIAL_STATE__` 變數有設定 counter 在裡面。

### 非同步抓取 State

伺服器端 render 最常見的問題就是處理非同步地進來的 state。在伺服器上 Render 原本是同步的，所以需要把任何非同步的資料抓取映射到同步的操作。

要做到這個最簡單的方式是把一些 callback 傳回到你的同步程式碼裡。在這個例子中，它會是一個會參考回應物件並把被 render 的 HTML 送回到客戶端的 function。不要擔心，它沒有像它聽起來一樣那麼難。

以我們的例子來說，我們假想有一個外部的資料存儲包含了 counter 的初始值 (Counter As A Service, or CaaS)。我們將會做一個 mock 呼叫給它們並從結果來建置我們的初始 state。我們從建置 API 的呼叫開始：

#### `api/counter.js`

```js
function getRandomInt(min, max) {
  return Math.floor(Math.random() * (max - min)) + min
}

export function fetchCounter(callback) {
  setTimeout(() => {
    callback(getRandomInt(1, 100))
  }, 500)
}
```

再一次的，這只是 mock API，所以我們使用 `setTimeout` 來模擬一個需要花費 500 毫秒來回應的網路請求 (這應該比真實世界的 API 快許多)。我們在一個 callback 裡面非同步地傳遞一個回傳的隨機數字。如果你是使用一個基於 Promise 的 API 客戶端，那你可以在你的 `then` handler 發送這個 callback。

在伺服器端，我們簡單地把我們既有的程式碼包進 `fetchCounter` 並在 callback 中接收結果：

#### `server.js`

```js
// 把這個加到我們的 imports
import { fetchCounter } from './api/counter'
import { renderToString } from 'react-dom/server'

function handleRender(req, res) {
  // 非同步的查詢我們的 mock API
  fetchCounter(apiResult => {
    // 如果有提供的話，從請求讀取 counter
    const params = qs.parse(req.query)
    const counter = parseInt(params.counter, 10) || apiResult || 0

    // 蒐集一個 initial state
    let initialState = { counter }

    // 建立一個新的 Redux store 實體
    const store = createStore(counterApp, initialState)

    // 把 component Render 成字串
    const html = renderToString(
      <Provider store={store}>
        <App />
      </Provider>
    )

    // 從我們的 Redux store 取得初始的 state
    const finalState = store.getState()

    // 把 render 完的頁面送回客戶端
    res.send(renderFullPage(html, finalState))
  })
}
```

因為我們在 callback 的裡面呼叫 `res.send()`，伺服器將會持續開啟連線並不會送出任何資料直到 callback 執行。你會注意到每一個伺服器的請求現在被添加一個 500ms 延遲作為我們新的 API 呼叫的結果。更進階的用法會在 API 裡優雅的處理錯誤，像是一個不好的回應或是逾時。

### 安全考量

因為我們已經導入更多依賴使用者產生的內容 (UGC) 和輸入的程式碼，我們已經增加了應用程式會被攻擊的表面積。確保你的輸入有被適當地 處理來防止像是跨站腳本 (XSS) 攻擊或是程式碼注入的東西對任何應用程式都很重要。

在我們的範例中，我們採取一個基本的方法來防護。當我們從請求獲取參數時，我們對 `counter` 參數使用 `parseInt` 來確保這個值是一個數字。如果我們沒有這樣做，你可以簡單地 藉由在請求中提供一個 script 標籤把危險的資料放進被 render 的 HTML 裡面。那可能看起來像這樣：`?counter=</script><script>doSomethingBad();</script>`

對於我們這個簡單的範例來說，強制把我們的輸入轉換成一個數字已經夠安全了。如果你是在處理更複雜的輸入，例如自由的文字，那你應該讓這個輸入通過一個適當的保護 function，例如 [validator.js](https://www.npmjs.com/package/validator)。

此外，你可以藉由對你的 state 輸出採取安全措施來添加額外的安全層。`JSON.stringify` 會受到 script 地注入。為了解決這個問題，你可以跳脫 HTML 標籤的 JSON 字串和其他危險的字元。這可以藉由在字串上做簡單的文字取代或是更複雜的 libraries 像是 [serialize-javascript](https://github.com/yahoo/serialize-javascript) 來達成。

## 下一步

你可能會想閱讀 [Async Actions](../advanced/AsyncActions.md) 來學習更多有關在 Redux 中用非同步的基礎元素像是 Promises 和 thunks 來表達非同步資料流。請記住，你在那邊學的任何東西也可以被應用在 universal rendering。

<<<<<<< HEAD
如果你使用一些像是 [React Router](https://github.com/rackt/react-router) 之類的東西，你可能也想要把你的資料抓取依賴關係表達成在你的 route handler components 上的靜態 `fetchData()` 方法。它們可以回傳 [async actions](../advanced/AsyncActions.md)，因此你的 `handleRender` function 可以把 route 匹配到幾個 route handler component class，然後 dispatch `fetchData()` 的結果給它們每一個，並只在 Promises 已經被 resolve 之後才 render。用這個方式不同的 routes 需要的特定 API 呼叫都用 route handler component 的定義放在同個地方。你也可以使用一樣的技術在客戶端來防止 router 切換頁面直到它的資料已經被載入。
=======
If you use something like [React Router](https://github.com/reactjs/react-router), you might also want to express your data fetching dependencies as static `fetchData()` methods on your route handler components. They may return [async actions](../advanced/AsyncActions.md), so that your `handleRender` function can match the route to the route handler component classes, dispatch `fetchData()` result for each of them, and render only after the Promises have resolved. This way the specific API calls required for different routes are colocated with the route handler component definitions. You can also use the same technique on the client side to prevent the router from switching the page until its data has been loaded.
>>>>>>> 6870b826
<|MERGE_RESOLUTION|>--- conflicted
+++ resolved
@@ -20,11 +20,7 @@
 
 ## 設置
 
-<<<<<<< HEAD
-在接下來的 recipe 中，我們將會看一下要如何設置伺服器端 render。我們將會使用非常簡單的 [Counter app](https://github.com/rackt/redux/tree/master/examples/counter) 來教學並展示基於請求伺服器可以如何提早 render state。
-=======
-In the following recipe, we are going to look at how to set up server-side rendering. We’ll use the simplistic [Counter app](https://github.com/reactjs/redux/tree/master/examples/counter) as a guide and show how the server can render state ahead of time based on the request.
->>>>>>> 6870b826
+在接下來的 recipe 中，我們將會看一下要如何設置伺服器端 render。我們將會使用非常簡單的 [Counter app](https://github.com/reactjs/redux/tree/master/examples/counter) 來教學並展示基於請求伺服器可以如何提早 render state。
 
 ### 安裝套件
 
@@ -172,11 +168,7 @@
 
 伺服器端程式碼唯一的輸入是當瀏覽器在你的應用程式中載入頁面時產生的請求。你可以選擇在啟動時選擇如何設定伺服器 (例如你是運行在一個開發或產品環境)，不過這個設定是靜態的。
 
-<<<<<<< HEAD
-請求包含了與被請求的 URL 有關的資訊，包括任何的 query 參數，它在使用一些像是 [React Router](https://github.com/rackt/react-router) 之類的東西時很有用。它也可以包涵有像是 cookies 或是授權等輸入的 headers，或是 POST body 資料。讓我們來看看我們可以如何基於 query 參數來設定初始的 counter state。
-=======
-The request contains information about the URL requested, including any query parameters, which will be useful when using something like [React Router](https://github.com/reactjs/react-router). It can also contain headers with inputs like cookies or authorization, or POST body data. Let’s see how we can set the initial counter state based on a query parameter.
->>>>>>> 6870b826
+請求包含了與被請求的 URL 有關的資訊，包括任何的 query 參數，它在使用一些像是 [React Router](https://github.com/reactjs/react-router) 之類的東西時很有用。它也可以包涵有像是 cookies 或是授權等輸入的 headers，或是 POST body 資料。讓我們來看看我們可以如何基於 query 參數來設定初始的 counter state。
 
 #### `server.js`
 
@@ -290,8 +282,4 @@
 
 你可能會想閱讀 [Async Actions](../advanced/AsyncActions.md) 來學習更多有關在 Redux 中用非同步的基礎元素像是 Promises 和 thunks 來表達非同步資料流。請記住，你在那邊學的任何東西也可以被應用在 universal rendering。
 
-<<<<<<< HEAD
-如果你使用一些像是 [React Router](https://github.com/rackt/react-router) 之類的東西，你可能也想要把你的資料抓取依賴關係表達成在你的 route handler components 上的靜態 `fetchData()` 方法。它們可以回傳 [async actions](../advanced/AsyncActions.md)，因此你的 `handleRender` function 可以把 route 匹配到幾個 route handler component class，然後 dispatch `fetchData()` 的結果給它們每一個，並只在 Promises 已經被 resolve 之後才 render。用這個方式不同的 routes 需要的特定 API 呼叫都用 route handler component 的定義放在同個地方。你也可以使用一樣的技術在客戶端來防止 router 切換頁面直到它的資料已經被載入。
-=======
-If you use something like [React Router](https://github.com/reactjs/react-router), you might also want to express your data fetching dependencies as static `fetchData()` methods on your route handler components. They may return [async actions](../advanced/AsyncActions.md), so that your `handleRender` function can match the route to the route handler component classes, dispatch `fetchData()` result for each of them, and render only after the Promises have resolved. This way the specific API calls required for different routes are colocated with the route handler component definitions. You can also use the same technique on the client side to prevent the router from switching the page until its data has been loaded.
->>>>>>> 6870b826
+如果你使用一些像是 [React Router](https://github.com/reactjs/react-router) 之類的東西，你可能也想要把你的資料抓取依賴關係表達成在你的 route handler components 上的靜態 `fetchData()` 方法。它們可以回傳 [async actions](../advanced/AsyncActions.md)，因此你的 `handleRender` function 可以把 route 匹配到幾個 route handler component class，然後 dispatch `fetchData()` 的結果給它們每一個，並只在 Promises 已經被 resolve 之後才 render。用這個方式不同的 routes 需要的特定 API 呼叫都用 route handler component 的定義放在同個地方。你也可以使用一樣的技術在客戶端來防止 router 切換頁面直到它的資料已經被載入。