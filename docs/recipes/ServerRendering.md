--- conflicted
+++ resolved
@@ -6,11 +6,7 @@
 
 ### 在伺服器上的 Redux
 
-<<<<<<< HEAD
 當我們使用 Redux 來做伺服器端 render，我們必須把應用程式的 state 也在回應中一併送出去，這樣客戶端就可以使用它當作初始的 state。這很重要，因為 如果我們在產生 HTML 之前預載入了任何的資料，我們希望客戶端也能取用這份資料。否則，在客戶端產生的 markup 將不會符合伺服器的 markup，而且客戶端會必須重新再載入資料一次。
-=======
-When using Redux with server rendering, we must also send the state of our app along in our response, so the client can use it as the initial state. This is important because, if we preload any data before generating the HTML, we want the client to also have access to this data. Otherwise, the markup generated on the client won't match the server markup, and the client would have to load the data again.
->>>>>>> 750a0ca7
 
 要把資料傳遞到客戶端，我們需要：
 
@@ -19,29 +15,16 @@
 * 把 state 從 store 拉出來；
 * 並接著把 state 一起傳到客戶端。
 
-<<<<<<< HEAD
 在客戶端，將會建立一個新的 Redux store 並用伺服器提供的 state 來初始化。
 Redux 在伺服器端的任務就**_只有_**提供**初始的 state** 給我們的應用程式。
-=======
-On the client side, a new Redux store will be created and initialized with the state provided from the server.  
-Redux's **_only_** job on the server side is to provide the **initial state** of our app.
->>>>>>> 750a0ca7
 
 ## 設置
 
-<<<<<<< HEAD
 在接下來的 recipe 中，我們將會看一下要如何設置伺服器端 render。我們將會使用非常簡單的 [Counter app](https://github.com/reactjs/redux/tree/master/examples/counter) 來教學並展示基於請求伺服器可以如何提早 render state。
-=======
-In the following recipe, we are going to look at how to set up server-side rendering. We'll use the simplistic [Counter app](https://github.com/reactjs/redux/tree/master/examples/counter) as a guide and show how the server can render state ahead of time based on the request.
->>>>>>> 750a0ca7
 
 ### 安裝套件
 
-<<<<<<< HEAD
 在這個範例，我們將會使用 [Express](http://expressjs.com/) 作為一個簡單的 web 伺服器。我們也需要安裝 Redux 的 React 綁定，因為它們預設不包含在 Redux 裡面。
-=======
-For this example, we'll be using [Express](http://expressjs.com/) as a simple web server. We also need to install the React bindings for Redux, since they are not included in Redux by default.
->>>>>>> 750a0ca7
 
 ```
 npm install --save express react-redux
@@ -49,13 +32,9 @@
 
 ## 伺服器端
 
-<<<<<<< HEAD
 下面是我們伺服器端會看起來像怎樣的概述。我們將會藉由 [app.use](http://expressjs.com/api.html#app.use) 設置一個 [Express middleware](http://expressjs.com/guide/using-middleware.html) 來處理所有進到我們伺服器的請求。如果你不熟悉 Express 或是 middleware，只要知道我們的 handleRender function 將會在每次伺服器收到請求時被呼叫就可以了。
-=======
-The following is the outline for what our server side is going to look like. We are going to set up an [Express middleware](http://expressjs.com/guide/using-middleware.html) using [app.use](http://expressjs.com/api.html#app.use) to handle all requests that come in to our server. If you're unfamiliar with Express or middleware, just know that our handleRender function will be called every time the server receives a request.
-
-Additionally, as we are using ES6 and JSX syntax, we will need to compile with [Babel](https://babeljs.io/) (see this example of a [this example of a Node Server with Babel](https://github.com/babel/example-node-server)) and the [React preset](https://babeljs.io/docs/plugins/preset-react/).
->>>>>>> 750a0ca7
+
+另外，正因為我們使用 ES6 和 JSX 語法，我們將需要 [Babel](https://babeljs.io/) (參考這個範例[使用 Babel 來建立 Node 伺服器](https://github.com/babel/example-node-server)) 來編譯和 [React preset](https://babeljs.io/docs/plugins/preset-react/)。
 
 ##### `server.js`
 
@@ -87,11 +66,7 @@
 
 在 render 的時候，我們會把 root component `<App />` 包進一個 `<Provider>` 來讓 store 可以讓在 component tree 中的所有 component 取用，正如我們在[搭配 React 運用的章節](../basics/UsageWithReact.md)所看到的。
 
-<<<<<<< HEAD
 伺服器端 render 的關鍵步驟是在我們把 component 送到客戶端_**之前**_必須把它 render 成初始的 HTML。我們使用 [ReactDOMServer.renderToString()](https://facebook.github.io/react/docs/top-level-api.html#reactdomserver.rendertostring) 來做到這一點。
-=======
-The key step in server side rendering is to render the initial HTML of our component _**before**_ we send it to the client side. To do this, we use [ReactDOMServer.renderToString()](https://facebook.github.io/react/docs/react-dom-server.html#rendertostring).
->>>>>>> 750a0ca7
 
 接著藉由 [`store.getState()`](../api/Store.md#getState) 從我們的 Redux store 取得初始的 state。我們將會看到要如何把這個一起傳進我們的 `renderFullPage` function。
 
@@ -147,23 +122,15 @@
 }
 ```
 
-<<<<<<< HEAD
 >##### 關於 String Interpolation 語法的附註
 
 >在上面的範例中，我們使用了 ES6 [template strings](https://developer.mozilla.org/en-US/docs/Web/JavaScript/Reference/template_strings) 語法。它讓我們撰寫多行的字串並插入他們的值，但它需要 ES6 的支援。如果你想要使用 ES6 撰寫你的 Node 程式碼，請查看 [Babel require hook](https://babeljs.io/docs/usage/require/) 的文件。或是你仍然可以撰寫 ES5 的程式碼。
 
 ## 客戶端
-=======
-## The Client Side
->>>>>>> 750a0ca7
 
 客戶端要做的非常簡單。我們只需要從 `window.__PRELOADED_STATE__` 取得初始的 state，並把它傳遞到我們的 [`createStore()`](../api/createStore.md) function 作為初始的 state。
 
-<<<<<<< HEAD
 讓我們來看看我們新的客戶端檔案：
-=======
-Let's take a look at our new client file:
->>>>>>> 750a0ca7
 
 #### `client.js`
 
@@ -175,13 +142,8 @@
 import App from './containers/App'
 import counterApp from './reducers'
 
-<<<<<<< HEAD
 // 從一個被注入進去伺服器產生的 HTML 的全域變數取得 state
-const initialState = window.__PRELOADED_STATE__
-=======
-// Grab the state from a global variable injected into the server-generated HTML
 const preloadedState = window.__PRELOADED_STATE__
->>>>>>> 750a0ca7
 
 // 用初始的 state 來建立 Redux store
 const store = createStore(counterApp, preloadedState)
@@ -194,19 +156,11 @@
 )
 ```
 
-<<<<<<< HEAD
-你可以設置你選擇的建置工具 (Webpack、Browserify、等等) 來編譯一個 bundle 的檔案到 `dist/bundle.js`。
-=======
-You can set up your build tool of choice (Webpack, Browserify, etc.) to compile a bundle file into `static/bundle.js`.
->>>>>>> 750a0ca7
+你可以設置你選擇的建置工具 (Webpack、Browserify、等等) 來編譯一個 bundle 的檔案到 `static/bundle.js`。
 
 在頁面載入時，bundle 的檔案將會被啟動並且 [`ReactDOM.render()`](https://facebook.github.io/react/docs/top-level-api.html#reactdom.render) 將會抓到從伺服器 render 的 HTML 上的 `data-react-id` 屬性。這將會把我們新啟動的 React 實體連接到在伺服器上使用的 virtual DOM。因為我們有給 Redux store 一樣的初始 state 而且使用一樣的程式碼在我們所有的 view component 上，所以結果會是一樣的 DOM。
 
-<<<<<<< HEAD
 就是這樣！這就是我們要實作伺服器端 render 所需要做的事。
-=======
-And that's it! That is all we need to do to implement server side rendering.
->>>>>>> 750a0ca7
 
 但這結果非常的普通。他實際上是從動態的程式碼 render 一個靜態的 view。我們接下來需要做的是動態地建置一個初始的 state 來讓被 render 的 view 可以是動態的。
 
@@ -218,11 +172,7 @@
 
 伺服器端程式碼唯一的輸入是當瀏覽器在你的應用程式中載入頁面時產生的請求。你可以選擇在啟動時選擇如何設定伺服器 (例如你是運行在一個開發或產品環境)，不過這個設定是靜態的。
 
-<<<<<<< HEAD
 請求包含了與被請求的 URL 有關的資訊，包括任何的 query 參數，它在使用一些像是 [React Router](https://github.com/reactjs/react-router) 之類的東西時很有用。它也可以包涵有像是 cookies 或是授權等輸入的 headers，或是 POST body 資料。讓我們來看看我們可以如何基於 query 參數來設定初始的 counter state。
-=======
-The request contains information about the URL requested, including any query parameters, which will be useful when using something like [React Router](https://github.com/reactjs/react-router). It can also contain headers with inputs like cookies or authorization, or POST body data. Let's see how we can set the initial counter state based on a query parameter.
->>>>>>> 750a0ca7
 
 #### `server.js`
 
@@ -256,27 +206,15 @@
 }
 ```
 
-<<<<<<< HEAD
 這份程式碼會從被傳遞進去伺服器 middleware 裡的 Express `Request` 物件進行讀取。該參數被解析成一個數字並接著設定進去初始的 state。如果你在瀏覽器訪問 [http://localhost:3000/?counter=100](http://localhost:3000/?counter=100)，你將會看到 counter 從 100 開始。在被 render 的 HTML 裡面，你會看到 counter 輸出為 100 而且 `__PRELOADED_STATE__` 變數有設定 counter 在裡面。
-=======
-The code reads from the Express `Request` object passed into our server middleware. The parameter is parsed into a number and then set in the initial state. If you visit [http://localhost:3000/?counter=100](http://localhost:3000/?counter=100) in your browser, you'll see the counter starts at 100. In the rendered HTML, you'll see the counter output as 100 and the `__PRELOADED_STATE__` variable has the counter set in it.
->>>>>>> 750a0ca7
 
 ### 非同步抓取 State
 
-<<<<<<< HEAD
 伺服器端 render 最常見的問題就是處理非同步地進來的 state。在伺服器上 Render 原本是同步的，所以需要把任何非同步的資料抓取映射到同步的操作。
 
 要做到這個最簡單的方式是把一些 callback 傳回到你的同步程式碼裡。在這個例子中，它會是一個會參考回應物件並把被 render 的 HTML 送回到客戶端的 function。不要擔心，它沒有像它聽起來一樣那麼難。
 
 以我們的例子來說，我們假想有一個外部的資料存儲包含了 counter 的初始值 (Counter As A Service, 或是 CaaS)。我們將會做一個 mock 呼叫給它們並從結果來建置我們的初始 state。我們從建置 API 的呼叫開始：
-=======
-The most common issue with server side rendering is dealing with state that comes in asynchronously. Rendering on the server is synchronous by nature, so it's necessary to map any asynchronous fetches into a synchronous operation.
-
-The easiest way to do this is to pass through some callback back to your synchronous code. In this case, that will be a function that will reference the response object and send back our rendered HTML to the client. Don't worry, it's not as hard as it may sound.
-
-For our example, we'll imagine there is an external datastore that contains the counter's initial value (Counter As A Service, or CaaS). We'll make a mock call over to them and build our initial state from the result. We'll start by building out our API call:
->>>>>>> 750a0ca7
 
 #### `api/counter.js`
 
@@ -292,11 +230,7 @@
 }
 ```
 
-<<<<<<< HEAD
 再一次的，這只是 mock API，所以我們使用 `setTimeout` 來模擬一個需要花費 500 毫秒來回應的網路請求 (這應該比真實世界的 API 快許多)。我們在一個 callback 裡面非同步地傳遞一個回傳的隨機數字。如果你是使用一個基於 Promise 的 API 客戶端，那你可以在你的 `then` handler 發送這個 callback。
-=======
-Again, this is just a mock API, so we use `setTimeout` to simulate a network request that takes 500 milliseconds to respond (this should be much faster with a real world API). We pass in a callback that returns a random number asynchronously. If you're using a Promise-based API client, then you would issue this callback in your `then` handler.
->>>>>>> 750a0ca7
 
 在伺服器端，我們簡單地把我們既有的程式碼包進 `fetchCounter` 並在 callback 中接收結果：
 
@@ -336,11 +270,7 @@
 }
 ```
 
-<<<<<<< HEAD
 因為我們在 callback 的裡面呼叫 `res.send()`，伺服器將會持續開啟連線並不會送出任何資料直到 callback 執行。你會注意到每一個伺服器的請求現在被添加一個 500ms 延遲作為我們新的 API 呼叫的結果。更進階的用法會在 API 裡優雅的處理錯誤，像是一個不好的回應或是逾時。
-=======
-Because we call `res.send()` inside of the callback, the server will hold open the connection and won't send any data until that callback executes. You'll notice a 500ms delay is now added to each server request as a result of our new API call. A more advanced usage would handle errors in the API gracefully, such as a bad response or timeout.
->>>>>>> 750a0ca7
 
 ### 安全考量
 
@@ -348,15 +278,9 @@
 
 在我們的範例中，我們採取一個基本的方法來防護。當我們從請求獲取參數時，我們對 `counter` 參數使用 `parseInt` 來確保這個值是一個數字。如果我們沒有這樣做，你可以簡單地 藉由在請求中提供一個 script 標籤把危險的資料放進被 render 的 HTML 裡面。那可能看起來像這樣：`?counter=</script><script>doSomethingBad();</script>`
 
-<<<<<<< HEAD
 對於我們這個簡單的範例來說，強制把我們的輸入轉換成一個數字已經夠安全了。如果你是在處理更複雜的輸入，例如自由的文字，那你應該讓這個輸入通過一個適當的保護 function，例如 [validator.js](https://www.npmjs.com/package/validator)。
 
 此外，你可以藉由對你的 state 輸出採取安全措施來添加額外的安全層。`JSON.stringify` 會受到 script 地注入。為了解決這個問題，你可以跳脫 HTML 標籤的 JSON 字串和其他危險的字元。這可以藉由在字串上做簡單的文字取代或是更複雜的 library 像是 [serialize-javascript](https://github.com/yahoo/serialize-javascript) 來達成。
-=======
-For our simplistic example, coercing our input into a number is sufficiently secure. If you're handling more complex input, such as freeform text, then you should run that input through an appropriate sanitization function, such as [validator.js](https://www.npmjs.com/package/validator).
-
-Furthermore, you can add additional layers of security by sanitizing your state output. `JSON.stringify` can be subject to script injections. To counter this, you can scrub the JSON string of HTML tags and other dangerous characters. This can be done with either a simple text replacement on the string, e.g. `JSON.stringify(state).replace(/</g, '\\u003c')`, or via more sophisticated libraries such as [serialize-javascript](https://github.com/yahoo/serialize-javascript).
->>>>>>> 750a0ca7
 
 ## 下一步
 
