# 伺服器 Render

伺服器端 render 最常見的使用案例是處理當使用者 (或是搜尋引擎爬蟲) 第一次送請求給我們的應用程式時的_首次 render_。當伺服器收到該請求時，它會把需要的 component(s) render 到一個 HTML 字串中，並接著把它作為回應送到客戶端。從這一個時間點開始，客戶端接管了 render 的責任。

我們將會在下面的範例使用 React，不過同樣的技術可以被使用在其他可以在伺服器 render 的 view 框架上。

### 在伺服器上的 Redux

當我們使用 Redux 來做伺服器端 render，我們必須把應用程式的 state 也在回應中一併送出去，這樣客戶端就可以使用它當作初始的 state。這很重要，因為 如果我們在產生 HTML 之前預載入了任何的資料，我們希望客戶端也能取用這份資料。否則，在客戶端產生的 markup 將不會符合伺服器的 markup，而且客戶端會必須重新再載入資料一次。

要把資料傳遞到客戶端，我們需要：

* 對每個請求建立一個全新的 Redux store 實體；
* 選擇性的 dispatch 一些 action；
* 把 state 從 store 拉出來；
* 並接著把 state 一起傳到客戶端。

在客戶端，將會建立一個新的 Redux store 並用伺服器提供的 state 來初始化。
Redux 在伺服器端的任務就**_只有_**提供**初始的 state** 給我們的應用程式。

## 設置

在接下來的 recipe 中，我們將會看一下要如何設置伺服器端 render。我們將會使用非常簡單的 [Counter app](https://github.com/rackt/redux/tree/master/examples/counter) 來教學並展示基於請求伺服器可以如何提早 render state。

### 安裝套件

在這個範例，我們將會使用 [Express](http://expressjs.com/) 作為一個簡單的 web 伺服器。我們也需要安裝 Redux 的 React 綁定，因為它們預設不包含在 Redux 裡面。

```
npm install --save express react-redux
```

## 伺服器端

下面是我們伺服器端會看起來像怎樣的概述。我們將會藉由 [app.use](http://expressjs.com/api.html#app.use) 設置一個 [Express middleware](http://expressjs.com/guide/using-middleware.html) 來處理所有進到我們伺服器的請求。如果你不熟悉 Express 或是 middleware，只要知道我們的 handleRender function 將會在每次伺服器收到請求時被呼叫就可以了。

##### `server.js`

```js
import path from 'path'
import Express from 'express'
import React from 'react'
import { createStore } from 'redux'
import { Provider } from 'react-redux'
import counterApp from './reducers'
import App from './containers/App'

const app = Express()
const port = 3000

<<<<<<< HEAD
// 這會在每次伺服器端收到請求時被呼叫
app.use(handleRender);
=======
// This is fired every time the server side receives a request
app.use(handleRender)
>>>>>>> 7ab1acbb

// 我們將會在下面的章節把這些填補起來
function handleRender(req, res) { /* ... */ }
function renderFullPage(html, initialState) { /* ... */ }

app.listen(port)
```

### 處理請求

在每個請求過來時，我們需要做的第一件事是建立一個新的 Redux store 實體。這個 store 實體的唯一目的是提供應用程式的初始 state。

在 render 的時候，我們會把 root component `<App />` 包進一個 `<Provider>` 來讓 store 可以讓在 component tree 中的所有 components 取用，正如我們在[搭配 React 運用的章節](../basics/UsageWithReact.md)所看到的。

伺服器端 render 的關鍵步驟是在我們把 component 送到客戶端_**之前**_必須把它 render 成初始的 HTML。我們使用 [ReactDOMServer.renderToString()](https://facebook.github.io/react/docs/top-level-api.html#reactdomserver.rendertostring) 來做到這一點。

接著藉由 [`store.getState()`](../api/Store.md#getState) 從我們的 Redux store 取得初始的 state。我們將會看到要如何把這個一起傳進我們的 `renderFullPage` function。

```js
import { renderToString } from 'react-dom/server'

function handleRender(req, res) {
<<<<<<< HEAD
	// 建立一個新的 Redux store 實體
	const store = createStore(counterApp);

	// 把 component Render 成字串
	const html = renderToString(
		<Provider store={store}>
			<App />
		</Provider>
	);

	// 從我們的 Redux store 取得初始的 state
	const initialState = store.getState();

	// 把 render 完的頁面送回客戶端
	res.send(renderFullPage(html, initialState));
=======
  // Create a new Redux store instance
  const store = createStore(counterApp)

  // Render the component to a string
  const html = renderToString(
    <Provider store={store}>
      <App />
    </Provider>
  )

  // Grab the initial state from our Redux store
  const initialState = store.getState()

  // Send the rendered page back to the client
  res.send(renderFullPage(html, initialState))
>>>>>>> 7ab1acbb
}
```

### 注入初始的 Component HTML 和 State

在伺服器端的最後一個步驟是把我們初始的 component HTML 和初始的 state 注入到一個要被 render 到客戶端的模板。為了把 state 傳遞下去，我們添加了一個會把 `initialState` 放進 `window.__INITIAL_STATE__` 的 `<script>` 標籤。

之後在客戶端將會可以藉由存取 `window.__INITIAL_STATE__` 來取用 `initialState`。

我們也可以藉由一個 script 標籤來引入我們給客戶端應用程式用的 bundle 檔案。這就是你的 bundle 工具針對你的客戶端進入點提供的輸出。它可以是一個靜態檔案或是去 hot reload 開發伺服器的 URL。

```js
function renderFullPage(html, initialState) {
<<<<<<< HEAD
	return `
		<!doctype html>
		<html>
			<head>
				<title>Redux Universal Example</title>
			</head>
			<body>
				<div id="app">${html}</div>
				<script>
					window.__INITIAL_STATE__ = ${JSON.stringify(initialState)};
				</script>
				<script src="/static/bundle.js"></script>
			</body>
		</html>
		`;
=======
  return `
    <!doctype html>
    <html>
      <head>
        <title>Redux Universal Example</title>
      </head>
      <body>
        <div id="app">${html}</div>
        <script>
          window.__INITIAL_STATE__ = ${JSON.stringify(initialState)}
        </script>
        <script src="/static/bundle.js"></script>
      </body>
    </html>
    `
>>>>>>> 7ab1acbb
}
```

>##### 關於 String Interpolation 語法的附註

>在上面的範例中，我們使用了 ES6 [template strings](https://developer.mozilla.org/en-US/docs/Web/JavaScript/Reference/template_strings) 語法。它讓我們撰寫多行的字串並插入他們的值，但它需要 ES6 的支援。如果你想要使用 ES6 撰寫你的 Node 程式碼，請查看 [Babel require hook](https://babeljs.io/docs/usage/require/) 的文件。或是你仍然可以撰寫 ES5 的程式碼。

## 客戶端

客戶端要做的非常簡單。我們只需要從 `window.__INITIAL_STATE__` 取得初始的 state，並把它傳遞到我們的 [`createStore()`](../api/createStore.md) function 作為初始的 state。

讓我們來看看我們新的客戶端檔案：

#### `client.js`

```js
import React from 'react'
import { render } from 'react-dom'
import { createStore } from 'redux'
import { Provider } from 'react-redux'
import App from './containers/App'
import counterApp from './reducers'

<<<<<<< HEAD
// 從一個被注入進去伺服器產生的 HTML 的全域變數取得 state
const initialState = window.__INITIAL_STATE__;

// 用初始的 state 來建立 Redux store
const store = createStore(counterApp, initialState);

render(
	<Provider store={store}>
		<App />
	</Provider>,
	document.getElementById('root')
);
=======
// Grab the state from a global injected into server-generated HTML
const initialState = window.__INITIAL_STATE__

// Create Redux store with initial state
const store = createStore(counterApp, initialState)

render(
  <Provider store={store}>
    <App />
  </Provider>,
  document.getElementById('root')
)
>>>>>>> 7ab1acbb
```

你可以設置你選擇的建置工具 (Webpack、Browserify、等等) 來編譯一個 bundle 的檔案到 `dist/bundle.js`。

在頁面載入時，bundle 的檔案將會被啟動並且 [`ReactDOM.render()`](https://facebook.github.io/react/docs/top-level-api.html#reactdom.render) 將會抓到從伺服器 render 的 HTML 上的 `data-react-id` 屬性。這將會把我們新啟動的 React 實體連接到在伺服器上使用的 virtual DOM。因為我們有給 Redux store 一樣的初始 state 而且使用一樣的程式碼在我們所有的 view components 上，所以結果會是一樣的 DOM。

就是這樣！這就是我們要實作伺服器端 render 所需要做的事。

但這結果非常的普通。他實際上是從動態的程式碼 render 一個靜態的 view。我們接下來需要做的是動態地建置一個初始的 state 來讓被 render 的 view 可以是動態的。

## 準備初始的 State

因為客戶端執行的是持續進行的程式碼，它可以從一個空的初始 state 開始並隨著時間推移依照需求獲得任何需要的 state。在伺服器端，render 是同步的而且 只有一次機會來 render 我們的 view。我們需要能夠在請求期間編譯初始的 state，它必須對輸入做出反應並獲得外部的 state (像是從 API 或是資料庫來的)。

### 處理請求參數

伺服器端程式碼唯一的輸入是當瀏覽器在你的應用程式中載入頁面時產生的請求。你可以選擇在啟動時選擇如何設定伺服器 (例如你是運行在一個開發或產品環境)，不過這個設定是靜態的。

請求包含了與被請求的 URL 有關的資訊，包括任何的 query 參數，它在使用一些像是 [React Router](https://github.com/rackt/react-router) 之類的東西時很有用。它也可以包涵有像是 cookies 或是授權等輸入的 headers，或是 POST body 資料。讓我們來看看我們可以如何基於 query 參數來設定初始的 counter state。

#### `server.js`

```js
<<<<<<< HEAD
import qs from 'qs'; // 在檔案的最上面加上這個
import { renderToString } from 'react-dom/server';

function handleRender(req, res) {
	// 如果有提供的話，從請求讀取 counter
	const params = qs.parse(req.query);
	const counter = parseInt(params.counter) || 0;

	// 蒐集一個 initial state
	let initialState = { counter };

	// 建立一個新的 Redux store 實體
	const store = createStore(counterApp, initialState);

	// 把 component Render 成字串
	const html = renderToString(
		<Provider store={store}>
			<App />
		</Provider>
	);

	// 從我們的 Redux store 取得初始的 state
	const finalState = store.getState();

	// 把 render 完的頁面送回客戶端
	res.send(renderFullPage(html, finalState));
=======
import qs from 'qs' // Add this at the top of the file
import { renderToString } from 'react-dom/server'

function handleRender(req, res) {
  // Read the counter from the request, if provided
  const params = qs.parse(req.query)
  const counter = parseInt(params.counter) || 0

  // Compile an initial state
  let initialState = { counter }

  // Create a new Redux store instance
  const store = createStore(counterApp, initialState)

  // Render the component to a string
  const html = renderToString(
    <Provider store={store}>
      <App />
    </Provider>
  )

  // Grab the initial state from our Redux store
  const finalState = store.getState()

  // Send the rendered page back to the client
  res.send(renderFullPage(html, finalState))
>>>>>>> 7ab1acbb
}
```

這份程式碼會從被傳遞進去伺服器 middleware 裡的 Express `Request` 物件進行讀取。該參數被解析成一個數字並接著設定進去初始的 state。如果你在瀏覽器訪問 [http://localhost:3000/?counter=100](http://localhost:3000/?counter=100)，你將會看到 counter 從 100 開始。在被 render 的 HTML 裡面，你會看到 counter 輸出為 100 而且 `__INITIAL_STATE__` 變數有設定 counter 在裡面。

### 非同步抓取 State

伺服器端 render 最常見的問題就是處理非同步地進來的 state。在伺服器上 Render 原本是同步的，所以需要把任何非同步的資料抓取映射到同步的操作。

要做到這個最簡單的方式是把一些 callback 傳回到你的同步程式碼裡。在這個例子中，它會是一個會參考回應物件並把被 render 的 HTML 送回到客戶端的 function。不要擔心，它沒有像它聽起來一樣那麼難。

以我們的例子來說，我們假想有一個外部的資料存儲包含了 counter 的初始值 (Counter As A Service, or CaaS)。我們將會做一個 mock 呼叫給它們並從結果來建置我們的初始 state。我們從建置 API 的呼叫開始：

#### `api/counter.js`

```js
function getRandomInt(min, max) {
<<<<<<< HEAD
	return Math.floor(Math.random() * (max - min)) + min;
}

export function fetchCounter(callback) {
	setTimeout(() => {
		callback(getRandomInt(1, 100));
	}, 500);
=======
  return Math.floor(Math.random() * (max - min)) + min
}

export function fetchCounter(callback) {
  setTimeout(() => {
    callback(getRandomInt(1, 100))
  }, 500)
>>>>>>> 7ab1acbb
}
```

再一次的，這只是 mock API，所以我們使用 `setTimeout` 來模擬一個需要花費 500 毫秒來回應的網路請求 (這應該比真實世界的 API 快許多)。我們在一個 callback 裡面非同步地傳遞一個回傳的隨機數字。如果你是使用一個基於 Promise 的 API 客戶端，那你可以在你的 `then` handler 發送這個 callback。

在伺服器端，我們簡單地把我們既有的程式碼包進 `fetchCounter` 並在 callback 中接收結果：

#### `server.js`

```js
<<<<<<< HEAD
// 把這個加到我們的 imports
import { fetchCounter } from './api/counter';
import { renderToString } from 'react-dom/server';

function handleRender(req, res) {
	// 非同步的查詢我們的 mock API
	fetchCounter(apiResult => {
		// 如果有提供的話，從請求讀取 counter
		const params = qs.parse(req.query);
		const counter = parseInt(params.counter) || apiResult || 0;

		// 蒐集一個 initial state
		let initialState = { counter };

		// 建立一個新的 Redux store 實體
		const store = createStore(counterApp, initialState);

		// 把 component Render 成字串
		const html = renderToString(
			<Provider store={store}>
				<App />
			</Provider>
		);

		// 從我們的 Redux store 取得初始的 state
		const finalState = store.getState();

		// 把 render 完的頁面送回客戶端
		res.send(renderFullPage(html, finalState));
	});
}
```

因為我們 `res.send()` 在 callback 的裡面，伺服器將會持續開啟連線並不會送出任何資料直到 callback 執行。你會注意到每一個伺服器的請求現在被添加一個 500ms 延遲作為我們新的 API 呼叫的結果。更進階的用法會在 API 裡優雅的處理錯誤，像是一個不好的回應或是逾時。
=======
// Add this to our imports
import { fetchCounter } from './api/counter'
import { renderToString } from 'react-dom/server'

function handleRender(req, res) {
  // Query our mock API asynchronously
  fetchCounter(apiResult => {
    // Read the counter from the request, if provided
    const params = qs.parse(req.query)
    const counter = parseInt(params.counter) || apiResult || 0

    // Compile an initial state
    let initialState = { counter }

    // Create a new Redux store instance
    const store = createStore(counterApp, initialState)

    // Render the component to a string
    const html = renderToString(
      <Provider store={store}>
        <App />
      </Provider>
    )

    // Grab the initial state from our Redux store
    const finalState = store.getState()

    // Send the rendered page back to the client
    res.send(renderFullPage(html, finalState))
  })
}
```

Because we call `res.send()` inside of the callback, the server will hold open the connection and won’t send any data until that callback executes. You’ll notice a 500ms delay is now added to each server request as a result of our new API call. A more advanced usage would handle errors in the API gracefully, such as a bad response or timeout.
>>>>>>> 7ab1acbb

### 安全考量

因為我們已經導入更多依賴使用者產生的內容 (UGC) 和輸入的程式碼，我們已經增加了應用程式會被攻擊的表面積。確保你的輸入有被適當地 處理來防止像是跨站腳本 (XSS) 攻擊或是程式碼注入的東西對任何應用程式都很重要。

在我們的範例中，我們採取一個基本的方法來防護。當我們從請求獲取參數時，我們對 `counter` 參數使用 `parseInt` 來確保這個值是一個數字。如果我們沒有這樣做，你可以簡單地 藉由在請求中提供一個 script 標籤把危險的資料放進被 render 的 HTML 裡面。那可能看起來像這樣：`?counter=</script><script>doSomethingBad();</script>`

對於我們這個簡單的範例來說，強制把我們的輸入轉換成一個數字已經夠安全了。如果你是在處理更複雜的輸入，例如自由的文字，那你應該讓這個輸入通過一個適當的保護 function，例如 [validator.js](https://www.npmjs.com/package/validator)。

此外，你可以藉由對你的 state 輸出採取安全措施來添加額外的安全層。`JSON.stringify` 會受到 script 地注入。為了解決這個問題，你可以跳脫 HTML 標籤的 JSON 字串和其他危險的字元。這可以藉由在字串上做簡單的文字取代或是更複雜的 libraries 像是 [serialize-javascript](https://github.com/yahoo/serialize-javascript) 來達成。

## 下一步

你可能會想閱讀 [Async Actions](../advanced/AsyncActions.md) 來學習更多有關在 Redux 中用非同步的基礎元素像是 Promises 和 thunks 來表達非同步資料流。請記住，你在那邊學的任何東西也可以被應用在 universal rendering。

如果你使用一些像是 [React Router](https://github.com/rackt/react-router) 之類的東西，你可能也想要把你的資料抓取依賴關係表達成在你的 route handler components 上的靜態 `fetchData()` 方法。它們可以回傳 [async actions](../advanced/AsyncActions.md)，因此你的 `handleRender` function 可以把 route 匹配到幾個 route handler component class，然後 dispatch `fetchData()` 的結果給它們每一個，並只在 Promises 已經被 resolve 之後才 render。用這個方式不同的 routes 需要的特定 API 呼叫都用 route handler component 的定義放在同個地方。你也可以使用一樣的技術在客戶端來防止 router 切換頁面直到它的資料已經被載入。<|MERGE_RESOLUTION|>--- conflicted
+++ resolved
@@ -48,13 +48,8 @@
 const app = Express()
 const port = 3000
 
-<<<<<<< HEAD
 // 這會在每次伺服器端收到請求時被呼叫
-app.use(handleRender);
-=======
-// This is fired every time the server side receives a request
 app.use(handleRender)
->>>>>>> 7ab1acbb
 
 // 我們將會在下面的章節把這些填補起來
 function handleRender(req, res) { /* ... */ }
@@ -77,39 +72,21 @@
 import { renderToString } from 'react-dom/server'
 
 function handleRender(req, res) {
-<<<<<<< HEAD
-	// 建立一個新的 Redux store 實體
-	const store = createStore(counterApp);
-
-	// 把 component Render 成字串
-	const html = renderToString(
-		<Provider store={store}>
-			<App />
-		</Provider>
-	);
-
-	// 從我們的 Redux store 取得初始的 state
-	const initialState = store.getState();
-
-	// 把 render 完的頁面送回客戶端
-	res.send(renderFullPage(html, initialState));
-=======
-  // Create a new Redux store instance
+  // 建立一個新的 Redux store 實體
   const store = createStore(counterApp)
 
-  // Render the component to a string
+  // 把 component Render 成字串
   const html = renderToString(
     <Provider store={store}>
       <App />
     </Provider>
   )
 
-  // Grab the initial state from our Redux store
+  // 從我們的 Redux store 取得初始的 state
   const initialState = store.getState()
 
-  // Send the rendered page back to the client
+  // 把 render 完的頁面送回客戶端
   res.send(renderFullPage(html, initialState))
->>>>>>> 7ab1acbb
 }
 ```
 
@@ -123,23 +100,6 @@
 
 ```js
 function renderFullPage(html, initialState) {
-<<<<<<< HEAD
-	return `
-		<!doctype html>
-		<html>
-			<head>
-				<title>Redux Universal Example</title>
-			</head>
-			<body>
-				<div id="app">${html}</div>
-				<script>
-					window.__INITIAL_STATE__ = ${JSON.stringify(initialState)};
-				</script>
-				<script src="/static/bundle.js"></script>
-			</body>
-		</html>
-		`;
-=======
   return `
     <!doctype html>
     <html>
@@ -155,7 +115,6 @@
       </body>
     </html>
     `
->>>>>>> 7ab1acbb
 }
 ```
 
@@ -179,24 +138,10 @@
 import App from './containers/App'
 import counterApp from './reducers'
 
-<<<<<<< HEAD
 // 從一個被注入進去伺服器產生的 HTML 的全域變數取得 state
-const initialState = window.__INITIAL_STATE__;
+const initialState = window.__INITIAL_STATE__
 
 // 用初始的 state 來建立 Redux store
-const store = createStore(counterApp, initialState);
-
-render(
-	<Provider store={store}>
-		<App />
-	</Provider>,
-	document.getElementById('root')
-);
-=======
-// Grab the state from a global injected into server-generated HTML
-const initialState = window.__INITIAL_STATE__
-
-// Create Redux store with initial state
 const store = createStore(counterApp, initialState)
 
 render(
@@ -205,7 +150,6 @@
   </Provider>,
   document.getElementById('root')
 )
->>>>>>> 7ab1acbb
 ```
 
 你可以設置你選擇的建置工具 (Webpack、Browserify、等等) 來編譯一個 bundle 的檔案到 `dist/bundle.js`。
@@ -229,61 +173,32 @@
 #### `server.js`
 
 ```js
-<<<<<<< HEAD
-import qs from 'qs'; // 在檔案的最上面加上這個
-import { renderToString } from 'react-dom/server';
+import qs from 'qs' // 在檔案的最上面加上這個
+import { renderToString } from 'react-dom/server'
 
 function handleRender(req, res) {
-	// 如果有提供的話，從請求讀取 counter
-	const params = qs.parse(req.query);
-	const counter = parseInt(params.counter) || 0;
-
-	// 蒐集一個 initial state
-	let initialState = { counter };
-
-	// 建立一個新的 Redux store 實體
-	const store = createStore(counterApp, initialState);
-
-	// 把 component Render 成字串
-	const html = renderToString(
-		<Provider store={store}>
-			<App />
-		</Provider>
-	);
-
-	// 從我們的 Redux store 取得初始的 state
-	const finalState = store.getState();
-
-	// 把 render 完的頁面送回客戶端
-	res.send(renderFullPage(html, finalState));
-=======
-import qs from 'qs' // Add this at the top of the file
-import { renderToString } from 'react-dom/server'
-
-function handleRender(req, res) {
-  // Read the counter from the request, if provided
+  // 如果有提供的話，從請求讀取 counter
   const params = qs.parse(req.query)
   const counter = parseInt(params.counter) || 0
 
-  // Compile an initial state
+  // 蒐集一個 initial state
   let initialState = { counter }
 
-  // Create a new Redux store instance
+  // 建立一個新的 Redux store 實體
   const store = createStore(counterApp, initialState)
 
-  // Render the component to a string
+  // 把 component Render 成字串
   const html = renderToString(
     <Provider store={store}>
       <App />
     </Provider>
   )
 
-  // Grab the initial state from our Redux store
+  // 從我們的 Redux store 取得初始的 state
   const finalState = store.getState()
 
-  // Send the rendered page back to the client
+  // 把 render 完的頁面送回客戶端
   res.send(renderFullPage(html, finalState))
->>>>>>> 7ab1acbb
 }
 ```
 
@@ -301,15 +216,6 @@
 
 ```js
 function getRandomInt(min, max) {
-<<<<<<< HEAD
-	return Math.floor(Math.random() * (max - min)) + min;
-}
-
-export function fetchCounter(callback) {
-	setTimeout(() => {
-		callback(getRandomInt(1, 100));
-	}, 500);
-=======
   return Math.floor(Math.random() * (max - min)) + min
 }
 
@@ -317,7 +223,6 @@
   setTimeout(() => {
     callback(getRandomInt(1, 100))
   }, 500)
->>>>>>> 7ab1acbb
 }
 ```
 
@@ -328,77 +233,40 @@
 #### `server.js`
 
 ```js
-<<<<<<< HEAD
 // 把這個加到我們的 imports
-import { fetchCounter } from './api/counter';
-import { renderToString } from 'react-dom/server';
-
-function handleRender(req, res) {
-	// 非同步的查詢我們的 mock API
-	fetchCounter(apiResult => {
-		// 如果有提供的話，從請求讀取 counter
-		const params = qs.parse(req.query);
-		const counter = parseInt(params.counter) || apiResult || 0;
-
-		// 蒐集一個 initial state
-		let initialState = { counter };
-
-		// 建立一個新的 Redux store 實體
-		const store = createStore(counterApp, initialState);
-
-		// 把 component Render 成字串
-		const html = renderToString(
-			<Provider store={store}>
-				<App />
-			</Provider>
-		);
-
-		// 從我們的 Redux store 取得初始的 state
-		const finalState = store.getState();
-
-		// 把 render 完的頁面送回客戶端
-		res.send(renderFullPage(html, finalState));
-	});
-}
-```
-
-因為我們 `res.send()` 在 callback 的裡面，伺服器將會持續開啟連線並不會送出任何資料直到 callback 執行。你會注意到每一個伺服器的請求現在被添加一個 500ms 延遲作為我們新的 API 呼叫的結果。更進階的用法會在 API 裡優雅的處理錯誤，像是一個不好的回應或是逾時。
-=======
-// Add this to our imports
 import { fetchCounter } from './api/counter'
 import { renderToString } from 'react-dom/server'
 
 function handleRender(req, res) {
-  // Query our mock API asynchronously
+  // 非同步的查詢我們的 mock API
   fetchCounter(apiResult => {
-    // Read the counter from the request, if provided
+    // 如果有提供的話，從請求讀取 counter
     const params = qs.parse(req.query)
     const counter = parseInt(params.counter) || apiResult || 0
 
-    // Compile an initial state
+    // 蒐集一個 initial state
     let initialState = { counter }
 
-    // Create a new Redux store instance
+    // 建立一個新的 Redux store 實體
     const store = createStore(counterApp, initialState)
 
-    // Render the component to a string
+    // 把 component Render 成字串
     const html = renderToString(
       <Provider store={store}>
         <App />
       </Provider>
     )
 
-    // Grab the initial state from our Redux store
+    // 從我們的 Redux store 取得初始的 state
     const finalState = store.getState()
 
-    // Send the rendered page back to the client
+    // 把 render 完的頁面送回客戶端
     res.send(renderFullPage(html, finalState))
   })
 }
 ```
 
-Because we call `res.send()` inside of the callback, the server will hold open the connection and won’t send any data until that callback executes. You’ll notice a 500ms delay is now added to each server request as a result of our new API call. A more advanced usage would handle errors in the API gracefully, such as a bad response or timeout.
->>>>>>> 7ab1acbb
+因為我們在 callback 的裡面呼叫 `res.send()`，伺服器將會持續開啟連線並不會送出任何資料直到 callback 執行。你會注意到每一個伺服器的請求現在被添加一個 500ms 延遲作為我們新的 API 呼叫的結果。更進階的用法會在 API 裡優雅的處理錯誤，像是一個不好的回應或是逾時。
 
 ### 安全考量
 
