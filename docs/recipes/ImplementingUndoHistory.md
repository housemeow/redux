# 實作 Undo 歷史

建構 Undo 和 Redo 的功能到應用程式裡面以往需要開發者特意的努力。使用傳統的 MVC 框架時這不是一個簡單的問題，因為你需要藉由複製所有相關的 models 來持續追蹤每一個過去的 state。此外，你需要留心在 undo 的堆疊上，因為使用者造成的變動必須是可以被 undo 的。

這代表在一個 MVC 應用程式中實作 Undo 和 Redo 時常迫使你必須改寫你的應用程式的一部份以使用像是 [Command](https://en.wikipedia.org/wiki/Command_pattern) 之類特定的資料變動模式。

但是用 Redux 的話，實作 undo 歷史是一件輕而易舉的事。這有三個理由：

* 沒有許多個 models—只是一個你想要持續追蹤的 state subtree。
* state 已經是 immutable 的，而變動已經被描述為獨立的 actions，它很接近 undo 堆疊的心智模型。
* reducer 的 `(state, action) => state` signature 讓它可以很自然的實作一般的「reducer enhancers」或「higher order reducers」。它們是接收你的 reducer 並用一些額外的功能來增強它且維持一樣 signature 的 function。Undo 歷史正是一個這樣的範例。

在開始之前，請確保你已經完成了[基礎教學](../basics/README.md)並對 [reducer composition](../basics/Reducers.md) 有很好的了解。這份 recipe 將會基於描述在[基礎教學](../basics/README.md)中的範例上去建構。

在這份 recipe 的第一部份，我們將會解釋使 Undo 和 Redo 可以用一般通用的方式來實作的背後概念。

在這份 recipe 的第二部份，我們將會展示如何使用 [Redux Undo](https://github.com/omnidan/redux-undo) 套件來提供這個功能讓它立即可用。

[![demo of todos-with-undo](http://i.imgur.com/lvDFHkH.gif)](https://twitter.com/dan_abramov/status/647038407286390784)


## 了解 Undo 歷史

### 設計 State 形狀

Undo 歷史也是你應用程式的一部份 state，我們沒有理由用不同的方式處理它。無論隨著時間改變的 state 是什麼類型，當你在實做 Undo 和 Redo 時，你會想要在不同的時間點持續追蹤這個 state 的*歷史*。

例如，一個 counter 的 state 形狀看起來可能像這樣：

```js
{
  counter: 10
}
```

如果我們想要在這樣一個應用程式中實作 Undo 和 Redo，我們會需要儲存更多的 state，這樣我們才能回答下列問題：

* 有什麼東西可以 undo 或 redo？
* 現在的 state 是什麼？
* 在 undo 的堆疊中，過去 (以及未來) 的 states 是什麼？

合理建議，我們應該改變 state 的形狀來回答這些問題：

```js
{
  counter: {
    past: [ 0, 1, 2, 3, 4, 5, 6, 7, 8, 9 ],
    present: 10,
    future: []
  }
}
```

現在，如果使用者按下「Undo」，我們想要它變更往 past 移動：

```js
{
  counter: {
    past: [ 0, 1, 2, 3, 4, 5, 6, 7, 8 ],
    present: 9,
    future: [ 10 ]
  }
}
```

而進一步還可以：

```js
{
  counter: {
    past: [ 0, 1, 2, 3, 4, 5, 6, 7 ],
    present: 8,
    future: [ 9, 10 ]
  }
}
```

當使用者按下「Redo」，我們想要它移動一步回到 future：

```js
{
  counter: {
    past: [ 0, 1, 2, 3, 4, 5, 6, 7, 8 ],
    present: 9,
    future: [ 10 ]
  }
}
```

最後，如果使用者執行一個 action (舉例來說，對 counter 遞減)，而剛好我們在 undo 堆疊的中間時，我們必須捨棄掉已存在的 future：

```js
{
  counter: {
    past: [ 0, 1, 2, 3, 4, 5, 6, 7, 8, 9 ],
    present: 8,
    future: []
  }
}
```

這裡有趣的是我們想要保存數字、字串、陣列、或是物件的 undo 堆疊並不重要。它們的結構總是會一樣：

```js
{
  counter: {
    past: [ 0, 1, 2 ],
    present: 3,
    future: [ 4 ]
  }
}
```

```js
{
  todos: {
    past: [
      [],
      [ { text: 'Use Redux' } ],
      [ { text: 'Use Redux', complete: true } ]
    ],
    present: [ { text: 'Use Redux', complete: true }, { text: 'Implement Undo' } ],
    future: [
      [ { text: 'Use Redux', complete: true }, { text: 'Implement Undo', complete: true } ]
    ]
  }
}
```

一般來說，它看起來像這樣：

```js
{
  past: Array<T>,
  present: T,
  future: Array<T>
}
```

我們也可以自行決定是否要保存單一一個頂層的歷史：

```js
{
  past: [
    { counterA: 1, counterB: 1 },
    { counterA: 1, counterB: 0 },
    { counterA: 0, counterB: 0 }
  ],
  present: { counterA: 2, counterB: 1 },
  future: []
}
```

或是保存許多不同部分的歷史讓使用者可以獨立的在它們上使用 undo 或 redo actions：

```js
{
  counterA: {
    past: [ 1, 0 ],
    present: 2,
    future: []
  },
  counterB: {
    past: [ 0 ],
    present: 1,
    future: []
  }
}
```

我們將會在之後看到我們採取的方式如何讓我們選擇 Undo 和 Redo 會影響多大的部分。

### 設計演算法

不論具體的資料型別，undo 歷史的 state 形狀都一樣：

```js
{
  past: Array<T>,
  present: T,
  future: Array<T>
}
```

讓我們來探討演算法以操作在上面描述過的 state 形狀。我們可以定義兩個 actions 來在這個 state 上操作：`UNDO` 和 `REDO`。在我們的 reducer 中，我們將會做以下的步驟來處理這些 actions：

#### 處理 Undo

* 從 `past` 移除*最後一個*元素。
* 把 `present` 設成我們在前一個步驟移除的元素。
* 在 `future` *開頭*插入原本的 `present` state。

#### 處理 Redo

* 從 `future` 移除*第一個*元素。
* 把 `present` 設成我們在前一個步驟移除的元素。
* 在 `past` *尾端*插入原本的 `present` state。

#### 處理其他 Actions

* 把 `present` 插入在 `past` 尾端。
* 把 `present` 設成處理完 action 後的新 state。
* 清除 `future`。

### 第一個嘗試：寫一個 Reducer

```js
const initialState = {
  past: [],
  present: null, // (?) 我們要如何初始化 present?
  future: []
}

function undoable(state = initialState, action) {
  const { past, present, future } = state

  switch (action.type) {
    case 'UNDO':
      const previous = past[past.length - 1]
      const newPast = past.slice(0, past.length - 1)
      return {
        past: newPast,
        present: previous,
        future: [ present, ...future ]
      }
    case 'REDO':
      const next = future[0]
      const newFuture = future.slice(1)
      return {
        past: [ ...past, present ],
        present: next,
        future: newFuture
      }
    default:
      // (?) 我們要如何處理其他 actions？
      return state
  }
}
```

這份實作並不能使用，因為它忽略了三個重要的問題：

* 我們要從哪裡拿到初始的 `present` state？我們似乎無法事先知道它。
* 我們要在哪裡對外部的 actions 做出反應來把 `present` 存到 `past`？
* 我們要如何實際的把對 `present` state 的控制委託給一個自定的 reducer？

似乎 reducer 不是正確的抽象，不過我們非常接近了。

### 認識 Reducer Enhancers

你可能已經熟悉了 [higher order functions](https://en.wikipedia.org/wiki/Higher-order_function)。如果你使用 React，你可能對 [higher order components](https://medium.com/@dan_abramov/mixins-are-dead-long-live-higher-order-components-94a0d2f9e750) 也很熟悉。這是同一種模式的變化，適用於 reducers。

*reducer enhancer* (或稱作 *higher order reducer*) 是一個接收 reducer，並回傳一個新的 reducer 的 function，新的 reducer 可以處理新的 actions、或保存更多的 state，並把它不了解的 actions 委託給裡面的 reducer 來控制。這不是一個新模式—技術上來說，[`combineReducers()`](../api/combineReducers.md) 也是一個 reducer enhancer，因為它接受數個 reducers 並回傳一個新的 reducer。

一個什麼事都不做的 reducer enhancer 看起來像這樣：

```js
function doNothingWith(reducer) {
  return function (state, action) {
    // 只是呼叫傳遞進去的 reducer
    return reducer(state, action)
  }
}
```

一個用來合併其他 reducers 的 reducer enhancer 看起來可能像這樣：

```js
function combineReducers(reducers) {
  return function (state = {}, action) {
    return Object.keys(reducers).reduce((nextState, key) => {
      // 用每個 reducer 管理的一部份 state 來呼叫它們
      nextState[key] = reducers[key](state[key], action)
      return nextState
    }, {})
  }
}
```

### 第二個嘗試：寫一個 Reducer Enhancer

現在我們對 reducer enhancers 有比較好的了解了，我們可以看到 `undoable` 確實應該要是個 reducer enhancer：

```js
function undoable(reducer) {
  // 用空的 action 呼叫這個 reducer 來放入初始的 state
  const initialState = {
    past: [],
    present: reducer(undefined, {}),
    future: []
  }

  // 回傳一個處理 undo 跟 redo 的 reducer
  return function (state = initialState, action) {
    const { past, present, future } = state

    switch (action.type) {
      case 'UNDO':
        const previous = past[past.length - 1]
        const newPast = past.slice(0, past.length - 1)
        return {
          past: newPast,
          present: previous,
          future: [ present, ...future ]
        }
      case 'REDO':
        const next = future[0]
        const newFuture = future.slice(1)
        return {
          past: [ ...past, present ],
          present: next,
          future: newFuture
        }
      default:
        // 委託傳進來的 reducer 來處理 action
        const newPresent = reducer(present, action)
        if (present === newPresent) {
          return state
        }
        return {
          past: [ ...past, present ],
          present: newPresent,
          future: []
        }
    }
  }
}
```

現在我們可以把任何的 reducer 包進 `undoable` reducer enhancer 來教它對 `UNDO` 和 `REDO` actions 做出反應。

```js
// 這是一個 reducer
function todos(state = [], action) {
  /* ... */
}

// 這也是一個 reducer!
const undoableTodos = undoable(todos)

import { createStore } from 'redux'
const store = createStore(undoableTodos)

store.dispatch({
  type: 'ADD_TODO',
  text: 'Use Redux'
})

store.dispatch({
  type: 'ADD_TODO',
  text: 'Implement Undo'
})

store.dispatch({
  type: 'UNDO'
})
```

有一個需要注意的地方：在你要取用他的時候，你必須記得添加 `.present` 到當下的 state。你也可以分別檢查 `.past.length` 和 `.future.length` 來決定是否要啟用或禁用 Undo 和 Redo 按鈕。

你可能已經聽過 Redux 受到 [Elm 架構](https://github.com/evancz/elm-architecture-tutorial/)的影響。所以這個範例與 [elm-undo-redo 套件](http://package.elm-lang.org/packages/TheSeamau5/elm-undo-redo/2.0.0)非常相似並不令人感到訝異。

## 使用 Redux Undo

前面提供了許多有用的資訊，但是我們不能只是下載一個 library 使用它而不要自己實作 `undoable` 嗎？我們當然可以！認識 [Redux Undo](https://github.com/omnidan/redux-undo)，一個提供簡單的 Undo 和 Redo 功能給你的 Redux tree 任何部分的 library。

<<<<<<< HEAD
在這部分的 recipe 中，你將會學到如何讓 [Todo List 範例](http://rackt.github.io/redux/docs/basics/ExampleTodoList.html) 變成是 undoable 的。你可以在 [Redux 附帶的 `todos-with-undo` 範例](https://github.com/rackt/redux/tree/master/examples/todos-with-undo) 中找到這份 recipe 的完整原始碼。
=======
In this part of the recipe, you will learn how to make the [Todo List example](http://redux.js.org/docs/basics/ExampleTodoList.html) undoable. You can find the full source of this recipe in the [`todos-with-undo` example that comes with Redux](https://github.com/reactjs/redux/tree/master/examples/todos-with-undo).
>>>>>>> 6870b826

### 安裝

首先，你需要執行

```
npm install --save redux-undo
```

這會安裝提供了 `undoable` reducer enhancer 的套件。

### 包裝 Reducer

<<<<<<< HEAD
你需要把你想要增強的 reducer 用 `undoable` function 包起來。例如，如果你使用 [`combineReducers()`](../api/combineReducers.md)，你的程式碼看起來可能像這樣：
=======
You will need to wrap the reducer you wish to enhance with `undoable` function. For example, if you exported a `todos` reducer from a dedicated file, you will want to change it to export the result of calling `undoable()` with the reducer you wrote:
>>>>>>> 6870b826

#### `reducers/todos.js`

```js
import undoable, { distinctState } from 'redux-undo'

/* ... */

const todos = (state = [], action) => {
  /* ... */
}

const undoableTodos = undoable(todos, {
  filter: distinctState()
})

export default undoableTodos
```

`distinctState()` filter 用來忽略沒有導致 state 改變的 actions。有[許多其他的選項](https://github.com/omnidan/redux-undo#configuration)可以用來設定你的 undoable reducer，例如設定 Undo 和 Redo actions 的 action type。

<<<<<<< HEAD
你可以在任何的 reducer composition 層級把一個或更多個 reducers 包進 `undoable` 中。我們選擇包裝 `todos` 而不是頂層 combined reducer，這樣的話對 `visibilityFilter` 的變更不會進到 undo 歷史中。
=======
Note that your `combineReducers()` call will stay exactly as it was, but the `todos` reducer will now refer to the reducer enhanced with Redux Undo:

#### `reducers/index.js`

```js
import { combineReducers } from 'redux'
import todos from './todos'
import visibilityFilter from './visibilityFilter'

const todoApp = combineReducers({
  todos,
  visibilityFilter
})

export default todoApp
```

You may wrap one or more reducers in `undoable` at any level of the reducer composition hierarchy. We choose to wrap `todos` instead of the top-level combined reducer so that changes to `visibilityFilter` are not reflected in the undo history.
>>>>>>> 6870b826

### 更新 Selectors

現在 `todos` 那部份的 state 看起來像這樣：

```js
{
  visibilityFilter: 'SHOW_ALL',
  todos: {
    past: [
      [],
      [ { text: 'Use Redux' } ],
      [ { text: 'Use Redux', complete: true } ]
    ],
    present: [ { text: 'Use Redux', complete: true }, { text: 'Implement Undo' } ],
    future: [
      [ { text: 'Use Redux', complete: true }, { text: 'Implement Undo', complete: true } ]
    ]
  }
}
```

這意味著你需要用 `state.todos.present` 來存取你的 state 而不是 `state.todos`：

#### `containers/VisibleTodoList.js`

```js
const mapStateToProps = (state) => {
  return {
    todos: getVisibleTodos(state.todos.present, state.visibilityFilter)
  }
}
```

<<<<<<< HEAD
為了要在沒有東西可以 undo 或 redo 時讓 Undo 和 Redo 按鈕失效，你需要檢查 `past` 和 `future` 陣列是不是空的：

#### `containers/App.js`

```js
function select(state) {
  return {
    undoDisabled: state.todos.past.length === 0,
    redoDisabled: state.todos.future.length === 0,
    visibleTodos: selectTodos(state.todos.present, state.visibilityFilter),
    visibilityFilter: state.visibilityFilter
  };
}
```

### 添加按鈕
=======
### Adding the Buttons
>>>>>>> 6870b826

現在你只需要添加按鈕給 Undo 和 Redo actions。

<<<<<<< HEAD
首先，你需要從 `redux-undo` import `ActionCreators` 並把綁定好的版本傳遞到 `Footer` component：
=======
First, create a new container component called `UndoRedo` for these buttons. We won’t bother to split the presentational part into a separate file because it is very small:
>>>>>>> 6870b826

#### `containers/UndoRedo.js`

```js
import React from 'react'

/* ... */

let UndoRedo = ({ canUndo, canRedo, onUndo, onRedo }) => (
  <p>
    <button onClick={onUndo} disabled={!canUndo}>
      Undo
    </button>
    <button onClick={onRedo} disabled={!canRedo}>
      Redo
    </button>
  </p>
)
```

<<<<<<< HEAD
現在你可以在 footer render 這些按鈕：
=======
You will use `connect()` from [React Redux](https://github.com/reactjs/react-redux) to generate a container component. To determine whether to enable Undo and Redo buttons, you can check `state.todos.past.length` and `state.todos.future.length`. You won’t need to write action creators for performing undo and redo because Redux Undo already provides them:
>>>>>>> 6870b826

#### `containers/UndoRedo.js`

```js
/* ... */

import { ActionCreators as UndoActionCreators } from 'redux-undo'
import { connect } from 'react-redux'

/* ... */

const mapStateToProps = (state) => {
  return {
    canUndo: state.todos.past.length > 0,
    canRedo: state.todos.future.length > 0
  }
}

const mapDispatchToProps = (dispatch) => {
  return {
    onUndo: () => dispatch(UndoActionCreators.undo()),
    onRedo: () => dispatch(UndoActionCreators.redo())
  }
}

UndoRedo = connect(
  mapStateToProps,
  mapDispatchToProps
)(UndoRedo)

export default UndoRedo
```

Now you can add `UndoRedo` component to the `App` component:

#### `components/App.js`

```js
import React from 'react'
import Footer from './Footer'
import AddTodo from '../containers/AddTodo'
import VisibleTodoList from '../containers/VisibleTodoList'
import UndoRedo from '../containers/UndoRedo'

const App = () => (
  <div>
    <AddTodo />
    <VisibleTodoList />
    <Footer />
    <UndoRedo />
  </div>
)

export default App
```

<<<<<<< HEAD
就這樣了！在[範例資料夾](https://github.com/rackt/redux/tree/master/examples/todos-with-undo)中執行 `npm install` 和 `npm start` 並嘗試一下！
=======
This is it! Run `npm install` and `npm start` in the [example folder](https://github.com/reactjs/redux/tree/master/examples/todos-with-undo) and try it out!
>>>>>>> 6870b826
<|MERGE_RESOLUTION|>--- conflicted
+++ resolved
@@ -364,11 +364,7 @@
 
 前面提供了許多有用的資訊，但是我們不能只是下載一個 library 使用它而不要自己實作 `undoable` 嗎？我們當然可以！認識 [Redux Undo](https://github.com/omnidan/redux-undo)，一個提供簡單的 Undo 和 Redo 功能給你的 Redux tree 任何部分的 library。
 
-<<<<<<< HEAD
-在這部分的 recipe 中，你將會學到如何讓 [Todo List 範例](http://rackt.github.io/redux/docs/basics/ExampleTodoList.html) 變成是 undoable 的。你可以在 [Redux 附帶的 `todos-with-undo` 範例](https://github.com/rackt/redux/tree/master/examples/todos-with-undo) 中找到這份 recipe 的完整原始碼。
-=======
-In this part of the recipe, you will learn how to make the [Todo List example](http://redux.js.org/docs/basics/ExampleTodoList.html) undoable. You can find the full source of this recipe in the [`todos-with-undo` example that comes with Redux](https://github.com/reactjs/redux/tree/master/examples/todos-with-undo).
->>>>>>> 6870b826
+在這部分的 recipe 中，你將會學到如何讓 [Todo List 範例](http://redux.js.org/docs/basics/ExampleTodoList.html) 變成是 undoable 的。你可以在 [Redux 附帶的 `todos-with-undo` 範例](https://github.com/reactjs/redux/tree/master/examples/todos-with-undo) 中找到這份 recipe 的完整原始碼。
 
 ### 安裝
 
@@ -382,11 +378,7 @@
 
 ### 包裝 Reducer
 
-<<<<<<< HEAD
-你需要把你想要增強的 reducer 用 `undoable` function 包起來。例如，如果你使用 [`combineReducers()`](../api/combineReducers.md)，你的程式碼看起來可能像這樣：
-=======
-You will need to wrap the reducer you wish to enhance with `undoable` function. For example, if you exported a `todos` reducer from a dedicated file, you will want to change it to export the result of calling `undoable()` with the reducer you wrote:
->>>>>>> 6870b826
+你需要把你想要增強的 reducer 用 `undoable` function 包起來。例如，如果你從一個專用檔案中 export 一個 `todos` reducer，你得改為 export 呼叫 `undoable()` 與你寫的 reducer 後的結果：
 
 #### `reducers/todos.js`
 
@@ -408,10 +400,7 @@
 
 `distinctState()` filter 用來忽略沒有導致 state 改變的 actions。有[許多其他的選項](https://github.com/omnidan/redux-undo#configuration)可以用來設定你的 undoable reducer，例如設定 Undo 和 Redo actions 的 action type。
 
-<<<<<<< HEAD
-你可以在任何的 reducer composition 層級把一個或更多個 reducers 包進 `undoable` 中。我們選擇包裝 `todos` 而不是頂層 combined reducer，這樣的話對 `visibilityFilter` 的變更不會進到 undo 歷史中。
-=======
-Note that your `combineReducers()` call will stay exactly as it was, but the `todos` reducer will now refer to the reducer enhanced with Redux Undo:
+值得一提的是，你的 `combineReducers()` 呼叫將會依然維持它原本的運作，但 `todos` reducer 現在已參考至 Redux Undo 加強過後的 reducer：
 
 #### `reducers/index.js`
 
@@ -428,8 +417,7 @@
 export default todoApp
 ```
 
-You may wrap one or more reducers in `undoable` at any level of the reducer composition hierarchy. We choose to wrap `todos` instead of the top-level combined reducer so that changes to `visibilityFilter` are not reflected in the undo history.
->>>>>>> 6870b826
+你可以在任何的 reducer composition 層級把一個或更多個 reducers 包進 `undoable` 中。我們選擇包裝 `todos` 而不是頂層 combined reducer，這樣的話對 `visibilityFilter` 的變更不會進到 undo 歷史中。
 
 ### 更新 Selectors
 
@@ -464,34 +452,11 @@
 }
 ```
 
-<<<<<<< HEAD
-為了要在沒有東西可以 undo 或 redo 時讓 Undo 和 Redo 按鈕失效，你需要檢查 `past` 和 `future` 陣列是不是空的：
-
-#### `containers/App.js`
-
-```js
-function select(state) {
-  return {
-    undoDisabled: state.todos.past.length === 0,
-    redoDisabled: state.todos.future.length === 0,
-    visibleTodos: selectTodos(state.todos.present, state.visibilityFilter),
-    visibilityFilter: state.visibilityFilter
-  };
-}
-```
-
 ### 添加按鈕
-=======
-### Adding the Buttons
->>>>>>> 6870b826
 
 現在你只需要添加按鈕給 Undo 和 Redo actions。
 
-<<<<<<< HEAD
-首先，你需要從 `redux-undo` import `ActionCreators` 並把綁定好的版本傳遞到 `Footer` component：
-=======
-First, create a new container component called `UndoRedo` for these buttons. We won’t bother to split the presentational part into a separate file because it is very small:
->>>>>>> 6870b826
+首先，為這些按鈕建立一個名為 `UndoRedo` 的新 container component。因為 presentational 的部份很小，所以我們將不拆分它到別的檔案：
 
 #### `containers/UndoRedo.js`
 
@@ -512,11 +477,7 @@
 )
 ```
 
-<<<<<<< HEAD
-現在你可以在 footer render 這些按鈕：
-=======
-You will use `connect()` from [React Redux](https://github.com/reactjs/react-redux) to generate a container component. To determine whether to enable Undo and Redo buttons, you can check `state.todos.past.length` and `state.todos.future.length`. You won’t need to write action creators for performing undo and redo because Redux Undo already provides them:
->>>>>>> 6870b826
+你將從 [React Redux](https://github.com/reactjs/react-redux) 使用 `connect()` 來建立一個 container component。你可以檢查 `state.todos.past.length` 和 `state.todos.future.length` 來決定是否打開 Undo 和 Redo 按鈕。你將不需要為了執行 undo 和 redo 寫 action creators 因為 Redux Undo 已有提供：
 
 #### `containers/UndoRedo.js`
 
@@ -550,7 +511,7 @@
 export default UndoRedo
 ```
 
-Now you can add `UndoRedo` component to the `App` component:
+現在你可以在 `App` component 加入 `UndoRedo` component：
 
 #### `components/App.js`
 
@@ -573,8 +534,4 @@
 export default App
 ```
 
-<<<<<<< HEAD
-就這樣了！在[範例資料夾](https://github.com/rackt/redux/tree/master/examples/todos-with-undo)中執行 `npm install` 和 `npm start` 並嘗試一下！
-=======
-This is it! Run `npm install` and `npm start` in the [example folder](https://github.com/reactjs/redux/tree/master/examples/todos-with-undo) and try it out!
->>>>>>> 6870b826
+就這樣了！在[範例資料夾](https://github.com/reactjs/redux/tree/master/examples/todos-with-undo)中執行 `npm install` 和 `npm start` 並嘗試一下！